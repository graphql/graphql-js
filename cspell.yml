language: en
useGitignore: true
# TODO enableGlobDot: true
ignorePaths:
  # Excluded from spelling check
  - cspell.yml
  - package.json
  - package-lock.json
  - tsconfig.json
  - benchmark/github-schema.graphql
  - benchmark/github-schema.json
  - website/icons
  - website/css
overrides:
  - filename: 'website/**'
    dictionaries:
      - fullstack
    words:
      - clsx
      - infima
      - noopener
      - Vite
      - craco
      - esbuild
      - swcrc
      - noreferrer
      - xlink
<<<<<<< HEAD
      - composability
=======
      - deduplication
>>>>>>> 9a6d8acd

ignoreRegExpList:
  - u\{[0-9a-f]{1,8}\}

words:
  - graphiql
  - sublinks
  - instanceof

  # Different names used inside tests
  - Skywalker
  - Leia
  - Wilhuff
  - Tarkin
  - Artoo
  - Threepio
  - Odie
  - Odie's
  - Damerau
  - Alderaan
  - Tatooine
  - astromech

  # TODO: contribute upstream
  - deno
  - codecov

  # Website tech
  - Nextra
  - headlessui
  - Fastify
  - tailwindcss
  - svgr
  - ruru
  - oneof
  - vercel

  # used as href anchors
  - graphqlerror
  - syntaxerror
  - formaterror
  - graphqlschema
  - graphqlscalartype
  - graphqlobjecttype
  - graphqlinterfacetype
  - graphqluniontype
  - graphqlenumtype
  - graphqlinputobjecttype
  - graphqllist
  - graphqlnonnull
  - graphqlint
  - graphqlfloat
  - graphqlstring
  - graphqlboolean
  - graphqlid
  - getlocation
  - isinputtype
  - isoutputtype
  - isleaftype
  - iscompositetype
  - isabstracttype
  - getnullabletype
  - getnamedtype
  - introspectionquery
  - buildclientschema
  - buildschema
  - printschema
  - printintrospectionschema
  - buildastschema
  - typefromast
  - astfromvalue
  - typeinfo
  - isvalidjsvalue
  - isvalidliteralvalue
  - specifiedrules
  - Wordmark
  - codeofconduct
  - graphqlconf

  # website words
  - runtimes

  # TODO: remove bellow words
  - QLID # GraphQLID
  - QLJS # GraphQLJS
  - iface
  - Reqs
  - FXXX
  - XXXF
  - bfnrt
  - wrds<|MERGE_RESOLUTION|>--- conflicted
+++ resolved
@@ -25,11 +25,8 @@
       - swcrc
       - noreferrer
       - xlink
-<<<<<<< HEAD
       - composability
-=======
       - deduplication
->>>>>>> 9a6d8acd
 
 ignoreRegExpList:
   - u\{[0-9a-f]{1,8}\}
