--- conflicted
+++ resolved
@@ -236,12 +236,8 @@
   parseValue,
   parseConstValue,
   parseType,
-<<<<<<< HEAD
   parseSchemaCoordinate,
-  /** Print */
-=======
   // Print
->>>>>>> 5e62c436
   print,
   // Visit
   visit,
@@ -260,12 +256,8 @@
   isTypeDefinitionNode,
   isTypeSystemExtensionNode,
   isTypeExtensionNode,
-<<<<<<< HEAD
   isSchemaCoordinateNode,
-} from './language/index';
-=======
 } from './language/index.js';
->>>>>>> 5e62c436
 
 export type {
   ParseOptions,
@@ -337,12 +329,8 @@
   UnionTypeExtensionNode,
   EnumTypeExtensionNode,
   InputObjectTypeExtensionNode,
-<<<<<<< HEAD
   SchemaCoordinateNode,
-} from './language/index';
-=======
 } from './language/index.js';
->>>>>>> 5e62c436
 
 // Execute GraphQL queries.
 export {
@@ -510,14 +498,10 @@
   SafeChangeType,
   findBreakingChanges,
   findDangerousChanges,
-<<<<<<< HEAD
+  findSchemaChanges,
   resolveSchemaCoordinate,
   resolveASTSchemaCoordinate,
-} from './utilities/index';
-=======
-  findSchemaChanges,
 } from './utilities/index.js';
->>>>>>> 5e62c436
 
 export type {
   IntrospectionOptions,
@@ -547,9 +531,5 @@
   SafeChange,
   DangerousChange,
   TypedQueryDocumentNode,
-<<<<<<< HEAD
   ResolvedSchemaElement,
-} from './utilities/index';
-=======
-} from './utilities/index.js';
->>>>>>> 5e62c436
+} from './utilities/index.js';