/**
 * Copyright (c) 2015-present, Facebook, Inc.
 *
 * This source code is licensed under the MIT license found in the
 * LICENSE file in the root directory of this source tree.
 *
 * @flow strict
 */

import type { Source } from './source';
import type { TokenKindEnum } from './lexer';

/**
 * Contains a range of UTF-8 character offsets and token references that
 * identify the region of the source from which the AST derived.
 */
export type Location = {
  /**
   * The character offset at which this Node begins.
   */
  +start: number,

  /**
   * The character offset at which this Node ends.
   */
  +end: number,

  /**
   * The Token at which this Node begins.
   */
  +startToken: Token,

  /**
   * The Token at which this Node ends.
   */
  +endToken: Token,

  /**
   * The Source document the AST represents.
   */
  +source: Source,
};

/**
 * Represents a range of characters represented by a lexical token
 * within a Source.
 */
export type Token = {
  /**
   * The kind of Token.
   */
  +kind: TokenKindEnum,

  /**
   * The character offset at which this Node begins.
   */
  +start: number,

  /**
   * The character offset at which this Node ends.
   */
  +end: number,

  /**
   * The 1-indexed line number on which this Token appears.
   */
  +line: number,

  /**
   * The 1-indexed column number at which this Token begins.
   */
  +column: number,

  /**
   * For non-punctuation tokens, represents the interpreted value of the token.
   */
  +value: string | void,

  /**
   * Tokens exist as nodes in a double-linked-list amongst all tokens
   * including ignored tokens. <SOF> is always the first node and <EOF>
   * the last.
   */
  +prev: Token | null,
  +next: Token | null,
};

/**
 * The list of all possible AST node types.
 */
export type ASTNode =
  | NameNode
  | DocumentNode
  | OperationDefinitionNode
  | VariableDefinitionNode
  | VariableNode
  | SelectionSetNode
  | FieldNode
  | ArgumentNode
  | FragmentSpreadNode
  | InlineFragmentNode
  | FragmentDefinitionNode
  | IntValueNode
  | FloatValueNode
  | StringValueNode
  | BooleanValueNode
  | NullValueNode
  | EnumValueNode
  | ListValueNode
  | ObjectValueNode
  | ObjectFieldNode
  | DirectiveNode
  | NamedTypeNode
  | ListTypeNode
  | NonNullTypeNode
  | SchemaDefinitionNode
  | OperationTypeDefinitionNode
  | ScalarTypeDefinitionNode
  | ObjectTypeDefinitionNode
  | FieldDefinitionNode
  | InputValueDefinitionNode
  | InterfaceTypeDefinitionNode
  | UnionTypeDefinitionNode
  | EnumTypeDefinitionNode
  | EnumValueDefinitionNode
  | InputObjectTypeDefinitionNode
  | DirectiveDefinitionNode
  | SchemaExtensionNode
  | ScalarTypeExtensionNode
  | ObjectTypeExtensionNode
  | InterfaceTypeExtensionNode
  | UnionTypeExtensionNode
  | EnumTypeExtensionNode
  | InputObjectTypeExtensionNode;

/**
 * Utility type listing all nodes indexed by their kind.
 */
export type ASTKindToNode = {|
  Name: NameNode,
  Document: DocumentNode,
  OperationDefinition: OperationDefinitionNode,
  VariableDefinition: VariableDefinitionNode,
  Variable: VariableNode,
  SelectionSet: SelectionSetNode,
  Field: FieldNode,
  Argument: ArgumentNode,
  FragmentSpread: FragmentSpreadNode,
  InlineFragment: InlineFragmentNode,
  FragmentDefinition: FragmentDefinitionNode,
  IntValue: IntValueNode,
  FloatValue: FloatValueNode,
  StringValue: StringValueNode,
  BooleanValue: BooleanValueNode,
  NullValue: NullValueNode,
  EnumValue: EnumValueNode,
  ListValue: ListValueNode,
  ObjectValue: ObjectValueNode,
  ObjectField: ObjectFieldNode,
  Directive: DirectiveNode,
  NamedType: NamedTypeNode,
  ListType: ListTypeNode,
  NonNullType: NonNullTypeNode,
  SchemaDefinition: SchemaDefinitionNode,
  OperationTypeDefinition: OperationTypeDefinitionNode,
  ScalarTypeDefinition: ScalarTypeDefinitionNode,
  ObjectTypeDefinition: ObjectTypeDefinitionNode,
  FieldDefinition: FieldDefinitionNode,
  InputValueDefinition: InputValueDefinitionNode,
  InterfaceTypeDefinition: InterfaceTypeDefinitionNode,
  UnionTypeDefinition: UnionTypeDefinitionNode,
  EnumTypeDefinition: EnumTypeDefinitionNode,
  EnumValueDefinition: EnumValueDefinitionNode,
  InputObjectTypeDefinition: InputObjectTypeDefinitionNode,
  DirectiveDefinition: DirectiveDefinitionNode,
  SchemaExtension: SchemaExtensionNode,
  ScalarTypeExtension: ScalarTypeExtensionNode,
  ObjectTypeExtension: ObjectTypeExtensionNode,
  InterfaceTypeExtension: InterfaceTypeExtensionNode,
  UnionTypeExtension: UnionTypeExtensionNode,
  EnumTypeExtension: EnumTypeExtensionNode,
  InputObjectTypeExtension: InputObjectTypeExtensionNode,
|};

// Name

export type NameNode = {
  +kind: 'Name',
  +loc?: Location,
  +value: string,
};

// Document

export type DocumentNode = {
  +kind: 'Document',
  +loc?: Location,
  +definitions: $ReadOnlyArray<DefinitionNode>,
};

export type DefinitionNode =
  | ExecutableDefinitionNode
  | TypeSystemDefinitionNode
  | TypeSystemExtensionNode;

export type ExecutableDefinitionNode =
  | OperationDefinitionNode
  | FragmentDefinitionNode;

export type OperationDefinitionNode = {
  +kind: 'OperationDefinition',
  +loc?: Location,
  +operation: OperationTypeNode,
  +name?: NameNode,
  +variableDefinitions?: $ReadOnlyArray<VariableDefinitionNode>,
  +directives?: $ReadOnlyArray<DirectiveNode>,
  +selectionSet: SelectionSetNode,
};

export type OperationTypeNode = 'query' | 'mutation' | 'subscription';

export type VariableDefinitionNode = {
  +kind: 'VariableDefinition',
  +loc?: Location,
  +variable: VariableNode,
  +type: TypeNode,
  +defaultValue?: ValueNode,
  +directives?: $ReadOnlyArray<DirectiveNode>,
};

export type VariableNode = {
  +kind: 'Variable',
  +loc?: Location,
  +name: NameNode,
};

export type SelectionSetNode = {
  kind: 'SelectionSet',
  loc?: Location,
  selections: $ReadOnlyArray<SelectionNode>,
};

export type SelectionNode = FieldNode | FragmentSpreadNode | InlineFragmentNode;

export type FieldNode = {
  +kind: 'Field',
  +loc?: Location,
  +alias?: NameNode,
  +name: NameNode,
  +arguments?: $ReadOnlyArray<ArgumentNode>,
  +directives?: $ReadOnlyArray<DirectiveNode>,
  +selectionSet?: SelectionSetNode,
};

export type ArgumentNode = {
  +kind: 'Argument',
  +loc?: Location,
  +name: NameNode,
  +value: ValueNode,
};

// Fragments

export type FragmentSpreadNode = {
  +kind: 'FragmentSpread',
  +loc?: Location,
  +name: NameNode,
  +directives?: $ReadOnlyArray<DirectiveNode>,
};

export type InlineFragmentNode = {
  +kind: 'InlineFragment',
  +loc?: Location,
  +typeCondition?: NamedTypeNode,
  +directives?: $ReadOnlyArray<DirectiveNode>,
  +selectionSet: SelectionSetNode,
};

export type FragmentDefinitionNode = {
  +kind: 'FragmentDefinition',
  +loc?: Location,
  +name: NameNode,
  // Note: fragment variable definitions are experimental and may be changed
  // or removed in the future.
  +variableDefinitions?: $ReadOnlyArray<VariableDefinitionNode>,
  +typeCondition: NamedTypeNode,
  +directives?: $ReadOnlyArray<DirectiveNode>,
  +selectionSet: SelectionSetNode,
};

// Values

export type ValueNode =
  | VariableNode
  | IntValueNode
  | FloatValueNode
  | StringValueNode
  | BooleanValueNode
  | NullValueNode
  | EnumValueNode
  | ListValueNode
  | ObjectValueNode;

export type IntValueNode = {
  +kind: 'IntValue',
  +loc?: Location,
  +value: string,
};

export type FloatValueNode = {
  +kind: 'FloatValue',
  +loc?: Location,
  +value: string,
};

export type StringValueNode = {
  +kind: 'StringValue',
  +loc?: Location,
  +value: string,
  +block?: boolean,
};

export type BooleanValueNode = {
  +kind: 'BooleanValue',
  +loc?: Location,
  +value: boolean,
};

export type NullValueNode = {
  +kind: 'NullValue',
  +loc?: Location,
};

export type EnumValueNode = {
  +kind: 'EnumValue',
  +loc?: Location,
  +value: string,
};

export type ListValueNode = {
  +kind: 'ListValue',
  +loc?: Location,
  +values: $ReadOnlyArray<ValueNode>,
};

export type ObjectValueNode = {
  +kind: 'ObjectValue',
  +loc?: Location,
  +fields: $ReadOnlyArray<ObjectFieldNode>,
};

export type ObjectFieldNode = {
  +kind: 'ObjectField',
  +loc?: Location,
  +name: NameNode,
  +value: ValueNode,
};

// Directives

export type DirectiveNode = {
  +kind: 'Directive',
  +loc?: Location,
  +name: NameNode,
  +arguments?: $ReadOnlyArray<ArgumentNode>,
};

// Type Reference

export type TypeNode = NamedTypeNode | ListTypeNode | NonNullTypeNode;

export type NamedTypeNode = {
  +kind: 'NamedType',
  +loc?: Location,
  +name: NameNode,
};

export type ListTypeNode = {
  +kind: 'ListType',
  +loc?: Location,
  +type: TypeNode,
};

export type NonNullTypeNode = {
  +kind: 'NonNullType',
  +loc?: Location,
  +type: NamedTypeNode | ListTypeNode,
};

// Type System Definition

export type TypeSystemDefinitionNode =
  | SchemaDefinitionNode
  | TypeDefinitionNode
  | DirectiveDefinitionNode;

export type SchemaDefinitionNode = {
  +kind: 'SchemaDefinition',
  +loc?: Location,
  +directives?: $ReadOnlyArray<DirectiveNode>,
  +operationTypes: $ReadOnlyArray<OperationTypeDefinitionNode>,
};

export type OperationTypeDefinitionNode = {
  +kind: 'OperationTypeDefinition',
  +loc?: Location,
  +operation: OperationTypeNode,
  +type: NamedTypeNode,
};

// Type Definition

export type TypeDefinitionNode =
  | ScalarTypeDefinitionNode
  | ObjectTypeDefinitionNode
  | InterfaceTypeDefinitionNode
  | UnionTypeDefinitionNode
  | EnumTypeDefinitionNode
  | InputObjectTypeDefinitionNode;

export type ScalarTypeDefinitionNode = {
  +kind: 'ScalarTypeDefinition',
  +loc?: Location,
  +description?: StringValueNode,
  +name: NameNode,
  +directives?: $ReadOnlyArray<DirectiveNode>,
};

export type ObjectTypeDefinitionNode = {
  +kind: 'ObjectTypeDefinition',
  +loc?: Location,
  +description?: StringValueNode,
  +name: NameNode,
  +interfaces?: $ReadOnlyArray<NamedTypeNode>,
  +directives?: $ReadOnlyArray<DirectiveNode>,
  +fields?: $ReadOnlyArray<FieldDefinitionNode>,
};

export type FieldDefinitionNode = {
  +kind: 'FieldDefinition',
  +loc?: Location,
  +description?: StringValueNode,
  +name: NameNode,
  +arguments?: $ReadOnlyArray<InputValueDefinitionNode>,
  +type: TypeNode,
  +directives?: $ReadOnlyArray<DirectiveNode>,
};

export type InputValueDefinitionNode = {
  +kind: 'InputValueDefinition',
  +loc?: Location,
  +description?: StringValueNode,
  +name: NameNode,
  +type: TypeNode,
  +defaultValue?: ValueNode,
  +directives?: $ReadOnlyArray<DirectiveNode>,
};

export type InterfaceTypeDefinitionNode = {
  +kind: 'InterfaceTypeDefinition',
  +loc?: Location,
  +description?: StringValueNode,
  +name: NameNode,
  +directives?: $ReadOnlyArray<DirectiveNode>,
  +fields?: $ReadOnlyArray<FieldDefinitionNode>,
};

export type UnionTypeDefinitionNode = {
  +kind: 'UnionTypeDefinition',
  +loc?: Location,
  +description?: StringValueNode,
  +name: NameNode,
  +directives?: $ReadOnlyArray<DirectiveNode>,
  +types?: $ReadOnlyArray<NamedTypeNode>,
};

export type EnumTypeDefinitionNode = {
  +kind: 'EnumTypeDefinition',
  +loc?: Location,
  +description?: StringValueNode,
  +name: NameNode,
  +directives?: $ReadOnlyArray<DirectiveNode>,
  +values?: $ReadOnlyArray<EnumValueDefinitionNode>,
};

export type EnumValueDefinitionNode = {
  +kind: 'EnumValueDefinition',
  +loc?: Location,
  +description?: StringValueNode,
  +name: NameNode,
  +directives?: $ReadOnlyArray<DirectiveNode>,
};

export type InputObjectTypeDefinitionNode = {
  +kind: 'InputObjectTypeDefinition',
  +loc?: Location,
  +description?: StringValueNode,
  +name: NameNode,
  +directives?: $ReadOnlyArray<DirectiveNode>,
  +fields?: $ReadOnlyArray<InputValueDefinitionNode>,
};

// Directive Definitions

export type DirectiveDefinitionNode = {
  +kind: 'DirectiveDefinition',
  +loc?: Location,
  +description?: StringValueNode,
  +name: NameNode,
  +arguments?: $ReadOnlyArray<InputValueDefinitionNode>,
  +locations: $ReadOnlyArray<NameNode>,
};

// Type System Extensions

export type TypeSystemExtensionNode = SchemaExtensionNode | TypeExtensionNode;

export type SchemaExtensionNode = {
  +kind: 'SchemaExtension',
  +loc?: Location,
  +directives?: $ReadOnlyArray<DirectiveNode>,
  +operationTypes?: $ReadOnlyArray<OperationTypeDefinitionNode>,
};

// Type Extensions

export type TypeExtensionNode =
  | ScalarTypeExtensionNode
  | ObjectTypeExtensionNode
  | InterfaceTypeExtensionNode
  | UnionTypeExtensionNode
  | EnumTypeExtensionNode
  | InputObjectTypeExtensionNode;

export type ScalarTypeExtensionNode = {
  +kind: 'ScalarTypeExtension',
  +loc?: Location,
  +name: NameNode,
  +directives?: $ReadOnlyArray<DirectiveNode>,
};

export type ObjectTypeExtensionNode = {
  +kind: 'ObjectTypeExtension',
  +loc?: Location,
  +name: NameNode,
  +interfaces?: $ReadOnlyArray<NamedTypeNode>,
  +directives?: $ReadOnlyArray<DirectiveNode>,
  +fields?: $ReadOnlyArray<FieldDefinitionNode>,
};

export type InterfaceTypeExtensionNode = {
  +kind: 'InterfaceTypeExtension',
  +loc?: Location,
  +name: NameNode,
  +directives?: $ReadOnlyArray<DirectiveNode>,
  +fields?: $ReadOnlyArray<FieldDefinitionNode>,
};

export type UnionTypeExtensionNode = {
  +kind: 'UnionTypeExtension',
  +loc?: Location,
  +name: NameNode,
  +directives?: $ReadOnlyArray<DirectiveNode>,
  +types?: $ReadOnlyArray<NamedTypeNode>,
};

export type EnumTypeExtensionNode = {
  +kind: 'EnumTypeExtension',
  +loc?: Location,
  +name: NameNode,
  +directives?: $ReadOnlyArray<DirectiveNode>,
  +values?: $ReadOnlyArray<EnumValueDefinitionNode>,
};

export type InputObjectTypeExtensionNode = {
  +kind: 'InputObjectTypeExtension',
  +loc?: Location,
  +name: NameNode,
  +directives?: $ReadOnlyArray<DirectiveNode>,
  +fields?: $ReadOnlyArray<InputValueDefinitionNode>,
<<<<<<< HEAD
};

// Directive Definitions

export type DirectiveDefinitionNode = {
  +kind: 'DirectiveDefinition',
  +loc?: Location,
  +description?: StringValueNode,
  +name: NameNode,
  +arguments?: $ReadOnlyArray<InputValueDefinitionNode>,
  +repeatable: boolean,
  +locations: $ReadOnlyArray<NameNode>,
=======
>>>>>>> 0a1817ec
};<|MERGE_RESOLUTION|>--- conflicted
+++ resolved
@@ -508,6 +508,7 @@
   +description?: StringValueNode,
   +name: NameNode,
   +arguments?: $ReadOnlyArray<InputValueDefinitionNode>,
+  +repeatable: boolean,
   +locations: $ReadOnlyArray<NameNode>,
 };
 
@@ -578,19 +579,4 @@
   +name: NameNode,
   +directives?: $ReadOnlyArray<DirectiveNode>,
   +fields?: $ReadOnlyArray<InputValueDefinitionNode>,
-<<<<<<< HEAD
-};
-
-// Directive Definitions
-
-export type DirectiveDefinitionNode = {
-  +kind: 'DirectiveDefinition',
-  +loc?: Location,
-  +description?: StringValueNode,
-  +name: NameNode,
-  +arguments?: $ReadOnlyArray<InputValueDefinitionNode>,
-  +repeatable: boolean,
-  +locations: $ReadOnlyArray<NameNode>,
-=======
->>>>>>> 0a1817ec
 };