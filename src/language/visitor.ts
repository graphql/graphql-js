import { devAssert } from '../jsutils/devAssert.js';
import { inspect } from '../jsutils/inspect.js';

import type { ASTNode } from './ast.js';
import { isNode, QueryDocumentKeys } from './ast.js';
import { Kind } from './kinds.js';

/**
 * A visitor is provided to visit, it contains the collection of
 * relevant functions to be called during the visitor's traversal.
 */
export type ASTVisitor = EnterLeaveVisitor<ASTNode> | KindVisitor;

type KindVisitor = {
  readonly [NodeT in ASTNode as NodeT['kind']]?:
    | ASTVisitFn<NodeT>
    | EnterLeaveVisitor<NodeT>;
};

interface EnterLeaveVisitor<TVisitedNode extends ASTNode> {
  readonly enter?: ASTVisitFn<TVisitedNode> | undefined;
  readonly leave?: ASTVisitFn<TVisitedNode> | undefined;
}

/**
 * A visitor is comprised of visit functions, which are called on each node
 * during the visitor's traversal.
 */
export type ASTVisitFn<TVisitedNode extends ASTNode> = (
  /** The current node being visiting. */
  node: TVisitedNode,
  /** The index or key to this node from the parent node or Array. */
  key: string | number | undefined,
  /** The parent immediately above this node, which may be an Array. */
  parent: ASTNode | ReadonlyArray<ASTNode> | undefined,
  /** The key path to get to this node from the root node. */
  path: ReadonlyArray<string | number>,
  /**
   * All nodes and Arrays visited before reaching parent of this node.
   * These correspond to array indices in `path`.
   * Note: ancestors includes arrays which contain the parent of visited node.
   */
  ancestors: ReadonlyArray<ASTNode | ReadonlyArray<ASTNode>>,
) => any;

/**
 * A reducer is comprised of reducer functions which convert AST nodes into
 * another form.
 */
export type ASTReducer<R> = {
  readonly [NodeT in ASTNode as NodeT['kind']]?: {
    readonly enter?: ASTVisitFn<NodeT>;
    readonly leave: ASTReducerFn<NodeT, R>;
  };
};

type ASTReducerFn<TReducedNode extends ASTNode, R> = (
  /** The current node being visiting. */
  node: { [K in keyof TReducedNode]: ReducedField<TReducedNode[K], R> },
  /** The index or key to this node from the parent node or Array. */
  key: string | number | undefined,
  /** The parent immediately above this node, which may be an Array. */
  parent: ASTNode | ReadonlyArray<ASTNode> | undefined,
  /** The key path to get to this node from the root node. */
  path: ReadonlyArray<string | number>,
  /**
   * All nodes and Arrays visited before reaching parent of this node.
   * These correspond to array indices in `path`.
   * Note: ancestors includes arrays which contain the parent of visited node.
   */
  ancestors: ReadonlyArray<ASTNode | ReadonlyArray<ASTNode>>,
) => R;

<<<<<<< HEAD
type ReducedField<T, R> = T extends null | undefined
  ? T
  : T extends ReadonlyArray<any>
  ? ReadonlyArray<R>
  : R;

const QueryDocumentKeys = {
  Name: [],

  Document: ['definitions'],
  OperationDefinition: [
    'name',
    'variableDefinitions',
    'directives',
    'selectionSet',
  ],
  VariableDefinition: ['variable', 'type', 'defaultValue', 'directives'],
  Variable: ['name'],
  SelectionSet: ['selections'],
  Field: ['alias', 'name', 'arguments', 'directives', 'selectionSet'],
  Argument: ['name', 'value'],

  FragmentSpread: ['name', 'directives'],
  InlineFragment: ['typeCondition', 'directives', 'selectionSet'],
  FragmentDefinition: [
    'name',
    // Note: fragment variable definitions are deprecated and will removed in v17.0.0
    'variableDefinitions',
    'typeCondition',
    'directives',
    'selectionSet',
  ],

  IntValue: [],
  FloatValue: [],
  StringValue: [],
  BooleanValue: [],
  NullValue: [],
  EnumValue: [],
  ListValue: ['values'],
  ObjectValue: ['fields'],
  ObjectField: ['name', 'value'],

  Directive: ['name', 'arguments'],

  NamedType: ['name'],
  ListType: ['type'],
  NonNullType: ['type'],

  SchemaDefinition: ['description', 'directives', 'operationTypes'],
  OperationTypeDefinition: ['type'],

  ScalarTypeDefinition: ['description', 'name', 'directives'],
  ObjectTypeDefinition: [
    'description',
    'name',
    'interfaces',
    'directives',
    'fields',
  ],
  FieldDefinition: ['description', 'name', 'arguments', 'type', 'directives'],
  InputValueDefinition: [
    'description',
    'name',
    'type',
    'defaultValue',
    'directives',
  ],
  InterfaceTypeDefinition: [
    'description',
    'name',
    'interfaces',
    'directives',
    'fields',
  ],
  UnionTypeDefinition: ['description', 'name', 'directives', 'types'],
  EnumTypeDefinition: ['description', 'name', 'directives', 'values'],
  EnumValueDefinition: ['description', 'name', 'directives'],
  InputObjectTypeDefinition: ['description', 'name', 'directives', 'fields'],

  DirectiveDefinition: ['description', 'name', 'arguments', 'locations'],

  SchemaExtension: ['directives', 'operationTypes'],

  ScalarTypeExtension: ['name', 'directives'],
  ObjectTypeExtension: ['name', 'interfaces', 'directives', 'fields'],
  InterfaceTypeExtension: ['name', 'interfaces', 'directives', 'fields'],
  UnionTypeExtension: ['name', 'directives', 'types'],
  EnumTypeExtension: ['name', 'directives', 'values'],
  InputObjectTypeExtension: ['name', 'directives', 'fields'],

  SchemaCoordinate: ['name', 'memberName', 'argumentName'],
=======
type ReducedField<T, R> = T extends ASTNode
  ? R
  : T extends ReadonlyArray<ASTNode>
    ? ReadonlyArray<R>
    : T;

/**
 * A KeyMap describes each the traversable properties of each kind of node.
 */
export type ASTVisitorKeyMap = {
  [NodeT in ASTNode as NodeT['kind']]?: ReadonlyArray<keyof NodeT>;
>>>>>>> 5e62c436
};

export const BREAK: unknown = Object.freeze({});

/**
 * visit() will walk through an AST using a depth-first traversal, calling
 * the visitor's enter function at each node in the traversal, and calling the
 * leave function after visiting that node and all of its child nodes.
 *
 * By returning different values from the enter and leave functions, the
 * behavior of the visitor can be altered, including skipping over a sub-tree of
 * the AST (by returning false), editing the AST by returning a value or null
 * to remove the value, or to stop the whole traversal by returning BREAK.
 *
 * When using visit() to edit an AST, the original AST will not be modified, and
 * a new version of the AST with the changes applied will be returned from the
 * visit function.
 *
 * ```ts
 * const editedAST = visit(ast, {
 *   enter(node, key, parent, path, ancestors) {
 *     // @return
 *     //   undefined: no action
 *     //   false: skip visiting this node
 *     //   visitor.BREAK: stop visiting altogether
 *     //   null: delete this node
 *     //   any value: replace this node with the returned value
 *   },
 *   leave(node, key, parent, path, ancestors) {
 *     // @return
 *     //   undefined: no action
 *     //   false: no action
 *     //   visitor.BREAK: stop visiting altogether
 *     //   null: delete this node
 *     //   any value: replace this node with the returned value
 *   }
 * });
 * ```
 *
 * Alternatively to providing enter() and leave() functions, a visitor can
 * instead provide functions named the same as the kinds of AST nodes, or
 * enter/leave visitors at a named key, leading to three permutations of the
 * visitor API:
 *
 * 1) Named visitors triggered when entering a node of a specific kind.
 *
 * ```ts
 * visit(ast, {
 *   Kind(node) {
 *     // enter the "Kind" node
 *   }
 * })
 * ```
 *
 * 2) Named visitors that trigger upon entering and leaving a node of a specific kind.
 *
 * ```ts
 * visit(ast, {
 *   Kind: {
 *     enter(node) {
 *       // enter the "Kind" node
 *     }
 *     leave(node) {
 *       // leave the "Kind" node
 *     }
 *   }
 * })
 * ```
 *
 * 3) Generic visitors that trigger upon entering and leaving any node.
 *
 * ```ts
 * visit(ast, {
 *   enter(node) {
 *     // enter any node
 *   },
 *   leave(node) {
 *     // leave any node
 *   }
 * })
 * ```
 */
export function visit<N extends ASTNode>(
  root: N,
  visitor: ASTVisitor,
  visitorKeys?: ASTVisitorKeyMap,
): N;
export function visit<R>(
  root: ASTNode,
  visitor: ASTReducer<R>,
  visitorKeys?: ASTVisitorKeyMap,
): R;
export function visit(
  root: ASTNode,
  visitor: ASTVisitor | ASTReducer<any>,
  visitorKeys: ASTVisitorKeyMap = QueryDocumentKeys,
): any {
  const enterLeaveMap = new Map<Kind, EnterLeaveVisitor<ASTNode>>();
  for (const kind of Object.values(Kind)) {
    enterLeaveMap.set(kind, getEnterLeaveForKind(visitor, kind));
  }

  /* eslint-disable no-undef-init */
  let stack: any = undefined;
  let inArray = Array.isArray(root);
  let keys: any = [root];
  let index = -1;
  let edits = [];
  let node: any = root;
  let key: any = undefined;
  let parent: any = undefined;
  const path: any = [];
  const ancestors = [];
  /* eslint-enable no-undef-init */

  do {
    index++;
    const isLeaving = index === keys.length;
    const isEdited = isLeaving && edits.length !== 0;
    if (isLeaving) {
      key = ancestors.length === 0 ? undefined : path[path.length - 1];
      node = parent;
      parent = ancestors.pop();
      if (isEdited) {
        if (inArray) {
          node = node.slice();

          let editOffset = 0;
          for (const [editKey, editValue] of edits) {
            const arrayKey = editKey - editOffset;
            if (editValue === null) {
              node.splice(arrayKey, 1);
              editOffset++;
            } else {
              node[arrayKey] = editValue;
            }
          }
        } else {
          node = Object.defineProperties(
            {},
            Object.getOwnPropertyDescriptors(node),
          );
          for (const [editKey, editValue] of edits) {
            node[editKey] = editValue;
          }
        }
      }
      index = stack.index;
      keys = stack.keys;
      edits = stack.edits;
      inArray = stack.inArray;
      stack = stack.prev;
    } else if (parent != null) {
      key = inArray ? index : keys[index];
      node = parent[key];
      if (node === null || node === undefined) {
        continue;
      }
      path.push(key);
    }

    let result;
    if (!Array.isArray(node)) {
      devAssert(isNode(node), `Invalid AST Node: ${inspect(node)}.`);

      const visitFn = isLeaving
        ? enterLeaveMap.get(node.kind)?.leave
        : enterLeaveMap.get(node.kind)?.enter;

      result = visitFn?.call(visitor, node, key, parent, path, ancestors);

      if (result === BREAK) {
        break;
      }

      if (result === false) {
        if (!isLeaving) {
          path.pop();
          continue;
        }
      } else if (result !== undefined) {
        edits.push([key, result]);
        if (!isLeaving) {
          if (isNode(result)) {
            node = result;
          } else {
            path.pop();
            continue;
          }
        }
      }
    }

    if (result === undefined && isEdited) {
      edits.push([key, node]);
    }

    if (isLeaving) {
      path.pop();
    } else {
      stack = { inArray, index, keys, edits, prev: stack };
      inArray = Array.isArray(node);
      keys = inArray ? node : ((visitorKeys as any)[node.kind] ?? []);
      index = -1;
      edits = [];
      if (parent != null) {
        ancestors.push(parent);
      }
      parent = node;
    }
  } while (stack !== undefined);

  if (edits.length !== 0) {
    // New root
    return edits.at(-1)[1];
  }

  return root;
}

/**
 * Creates a new visitor instance which delegates to many visitors to run in
 * parallel. Each visitor will be visited for each node before moving on.
 *
 * If a prior visitor edits a node, no following visitors will see that node.
 */
export function visitInParallel(
  visitors: ReadonlyArray<ASTVisitor>,
): ASTVisitor {
  const skipping = new Array(visitors.length).fill(null);
  const mergedVisitor = Object.create(null);

  for (const kind of Object.values(Kind)) {
    let hasVisitor = false;
    const enterList = new Array(visitors.length).fill(undefined);
    const leaveList = new Array(visitors.length).fill(undefined);

    for (let i = 0; i < visitors.length; ++i) {
      const { enter, leave } = getEnterLeaveForKind(visitors[i], kind);
      hasVisitor ||= enter != null || leave != null;
      enterList[i] = enter;
      leaveList[i] = leave;
    }

    if (!hasVisitor) {
      continue;
    }

    const mergedEnterLeave: EnterLeaveVisitor<ASTNode> = {
      enter(...args) {
        const node = args[0];
        for (let i = 0; i < visitors.length; i++) {
          if (skipping[i] === null) {
            const result = enterList[i]?.apply(visitors[i], args);
            if (result === false) {
              skipping[i] = node;
            } else if (result === BREAK) {
              skipping[i] = BREAK;
            } else if (result !== undefined) {
              return result;
            }
          }
        }
      },
      leave(...args) {
        const node = args[0];
        for (let i = 0; i < visitors.length; i++) {
          if (skipping[i] === null) {
            const result = leaveList[i]?.apply(visitors[i], args);
            if (result === BREAK) {
              skipping[i] = BREAK;
            } else if (result !== undefined && result !== false) {
              return result;
            }
          } else if (skipping[i] === node) {
            skipping[i] = null;
          }
        }
      },
    };

    mergedVisitor[kind] = mergedEnterLeave;
  }

  return mergedVisitor;
}

/**
 * Given a visitor instance and a node kind, return EnterLeaveVisitor for that kind.
 */
export function getEnterLeaveForKind(
  visitor: ASTVisitor,
  kind: Kind,
): EnterLeaveVisitor<ASTNode> {
  const kindVisitor:
    | ASTVisitFn<ASTNode>
    | EnterLeaveVisitor<ASTNode>
    | undefined = (visitor as any)[kind];

  if (typeof kindVisitor === 'object') {
    // { Kind: { enter() {}, leave() {} } }
    return kindVisitor;
  } else if (typeof kindVisitor === 'function') {
    // { Kind() {} }
    return { enter: kindVisitor, leave: undefined };
  }

  // { enter() {}, leave() {} }
  return { enter: (visitor as any).enter, leave: (visitor as any).leave };
}<|MERGE_RESOLUTION|>--- conflicted
+++ resolved
@@ -71,100 +71,6 @@
   ancestors: ReadonlyArray<ASTNode | ReadonlyArray<ASTNode>>,
 ) => R;
 
-<<<<<<< HEAD
-type ReducedField<T, R> = T extends null | undefined
-  ? T
-  : T extends ReadonlyArray<any>
-  ? ReadonlyArray<R>
-  : R;
-
-const QueryDocumentKeys = {
-  Name: [],
-
-  Document: ['definitions'],
-  OperationDefinition: [
-    'name',
-    'variableDefinitions',
-    'directives',
-    'selectionSet',
-  ],
-  VariableDefinition: ['variable', 'type', 'defaultValue', 'directives'],
-  Variable: ['name'],
-  SelectionSet: ['selections'],
-  Field: ['alias', 'name', 'arguments', 'directives', 'selectionSet'],
-  Argument: ['name', 'value'],
-
-  FragmentSpread: ['name', 'directives'],
-  InlineFragment: ['typeCondition', 'directives', 'selectionSet'],
-  FragmentDefinition: [
-    'name',
-    // Note: fragment variable definitions are deprecated and will removed in v17.0.0
-    'variableDefinitions',
-    'typeCondition',
-    'directives',
-    'selectionSet',
-  ],
-
-  IntValue: [],
-  FloatValue: [],
-  StringValue: [],
-  BooleanValue: [],
-  NullValue: [],
-  EnumValue: [],
-  ListValue: ['values'],
-  ObjectValue: ['fields'],
-  ObjectField: ['name', 'value'],
-
-  Directive: ['name', 'arguments'],
-
-  NamedType: ['name'],
-  ListType: ['type'],
-  NonNullType: ['type'],
-
-  SchemaDefinition: ['description', 'directives', 'operationTypes'],
-  OperationTypeDefinition: ['type'],
-
-  ScalarTypeDefinition: ['description', 'name', 'directives'],
-  ObjectTypeDefinition: [
-    'description',
-    'name',
-    'interfaces',
-    'directives',
-    'fields',
-  ],
-  FieldDefinition: ['description', 'name', 'arguments', 'type', 'directives'],
-  InputValueDefinition: [
-    'description',
-    'name',
-    'type',
-    'defaultValue',
-    'directives',
-  ],
-  InterfaceTypeDefinition: [
-    'description',
-    'name',
-    'interfaces',
-    'directives',
-    'fields',
-  ],
-  UnionTypeDefinition: ['description', 'name', 'directives', 'types'],
-  EnumTypeDefinition: ['description', 'name', 'directives', 'values'],
-  EnumValueDefinition: ['description', 'name', 'directives'],
-  InputObjectTypeDefinition: ['description', 'name', 'directives', 'fields'],
-
-  DirectiveDefinition: ['description', 'name', 'arguments', 'locations'],
-
-  SchemaExtension: ['directives', 'operationTypes'],
-
-  ScalarTypeExtension: ['name', 'directives'],
-  ObjectTypeExtension: ['name', 'interfaces', 'directives', 'fields'],
-  InterfaceTypeExtension: ['name', 'interfaces', 'directives', 'fields'],
-  UnionTypeExtension: ['name', 'directives', 'types'],
-  EnumTypeExtension: ['name', 'directives', 'values'],
-  InputObjectTypeExtension: ['name', 'directives', 'fields'],
-
-  SchemaCoordinate: ['name', 'memberName', 'argumentName'],
-=======
 type ReducedField<T, R> = T extends ASTNode
   ? R
   : T extends ReadonlyArray<ASTNode>
@@ -176,7 +82,6 @@
  */
 export type ASTVisitorKeyMap = {
   [NodeT in ASTNode as NodeT['kind']]?: ReadonlyArray<keyof NodeT>;
->>>>>>> 5e62c436
 };
 
 export const BREAK: unknown = Object.freeze({});
