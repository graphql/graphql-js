import { expect } from 'chai';
import { describe, it } from 'mocha';

import { dedent } from '../../__testUtils__/dedent.js';
import { expectToThrowJSON } from '../../__testUtils__/expectJSON.js';

import { inspect } from '../../jsutils/inspect.js';

import { GraphQLError } from '../../error/GraphQLError.js';

import type { Token } from '../ast.js';
import { isPunctuatorTokenKind, Lexer } from '../lexer.js';
import { Source } from '../source.js';
import { TokenKind } from '../tokenKind.js';

function lexOne(str: string) {
  const lexer = new Lexer(new Source(str));
  return lexer.advance();
}

function lexSecond(str: string) {
  const lexer = new Lexer(new Source(str));
  lexer.advance();
  return lexer.advance();
}

function expectSyntaxError(text: string) {
  return expectToThrowJSON(() => lexSecond(text));
}

describe('Lexer', () => {
  it('ignores BOM header', () => {
    expect(lexOne('\uFEFF foo')).to.contain({
      kind: TokenKind.NAME,
      start: 2,
      end: 5,
      value: 'foo',
    });
  });

  it('tracks line breaks', () => {
    expect(lexOne('foo')).to.contain({
      kind: TokenKind.NAME,
      start: 0,
      end: 3,
      line: 1,
      column: 1,
      value: 'foo',
    });
    expect(lexOne('\nfoo')).to.contain({
      kind: TokenKind.NAME,
      start: 1,
      end: 4,
      line: 2,
      column: 1,
      value: 'foo',
    });
    expect(lexOne('\rfoo')).to.contain({
      kind: TokenKind.NAME,
      start: 1,
      end: 4,
      line: 2,
      column: 1,
      value: 'foo',
    });
    expect(lexOne('\r\nfoo')).to.contain({
      kind: TokenKind.NAME,
      start: 2,
      end: 5,
      line: 2,
      column: 1,
      value: 'foo',
    });
    expect(lexOne('\n\rfoo')).to.contain({
      kind: TokenKind.NAME,
      start: 2,
      end: 5,
      line: 3,
      column: 1,
      value: 'foo',
    });
    expect(lexOne('\r\r\n\nfoo')).to.contain({
      kind: TokenKind.NAME,
      start: 4,
      end: 7,
      line: 4,
      column: 1,
      value: 'foo',
    });
    expect(lexOne('\n\n\r\rfoo')).to.contain({
      kind: TokenKind.NAME,
      start: 4,
      end: 7,
      line: 5,
      column: 1,
      value: 'foo',
    });
  });

  it('records line and column', () => {
    expect(lexOne('\n \r\n \r  foo\n')).to.contain({
      kind: TokenKind.NAME,
      start: 8,
      end: 11,
      line: 4,
      column: 3,
      value: 'foo',
    });
  });

  it('can be Object.toStringified, JSON.stringified, or jsutils.inspected', () => {
    const lexer = new Lexer(new Source('foo'));
    const token = lexer.advance();

    expect(Object.prototype.toString.call(lexer)).to.equal('[object Lexer]');

    expect(Object.prototype.toString.call(token)).to.equal('[object Token]');
    expect(JSON.stringify(token)).to.equal(
      '{"kind":"Name","value":"foo","line":1,"column":1}',
    );
    expect(inspect(token)).to.equal(
      '{ kind: "Name", value: "foo", line: 1, column: 1 }',
    );
  });

  it('skips whitespace and comments', () => {
    expect(
      lexOne(`

    foo


`),
    ).to.contain({
      kind: TokenKind.NAME,
      start: 6,
      end: 9,
      value: 'foo',
    });

    expect(lexOne('\t\tfoo\t\t')).to.contain({
      kind: TokenKind.NAME,
      start: 2,
      end: 5,
      value: 'foo',
    });

    expect(
      lexOne(`
    #comment
    foo#comment
`),
    ).to.contain({
      kind: TokenKind.NAME,
      start: 18,
      end: 21,
      value: 'foo',
    });

    expect(lexOne(',,,foo,,,')).to.contain({
      kind: TokenKind.NAME,
      start: 3,
      end: 6,
      value: 'foo',
    });
  });

  it('reports unexpected characters', () => {
    expectSyntaxError('.').to.deep.equal({
      message: 'Syntax Error: Unexpected character: ".".',
      locations: [{ line: 1, column: 1 }],
    });
  });

  it('errors respect whitespace', () => {
    let caughtError;
    try {
      lexOne(['', '', ' ~', ''].join('\n'));
    } catch (error) {
      caughtError = error;
    }
    expect(String(caughtError)).to.equal(dedent`
      Syntax Error: Unexpected character: "~".

      GraphQL request:3:2
      2 |
      3 |  ~
        |  ^
      4 |
    `);
  });

  it('updates line numbers in error for file context', () => {
    let caughtError;
    try {
      const str = ['', '', '     ~', ''].join('\n');
      const source = new Source(str, 'foo.js', { line: 11, column: 12 });
      new Lexer(source).advance();
    } catch (error) {
      caughtError = error;
    }
    expect(String(caughtError)).to.equal(dedent`
      Syntax Error: Unexpected character: "~".

      foo.js:13:6
      12 |
      13 |      ~
         |      ^
      14 |
    `);
  });

  it('updates column numbers in error for file context', () => {
    let caughtError;
    try {
      const source = new Source('~', 'foo.js', { line: 1, column: 5 });
      new Lexer(source).advance();
    } catch (error) {
      caughtError = error;
    }
    expect(String(caughtError)).to.equal(dedent`
      Syntax Error: Unexpected character: "~".

      foo.js:1:5
      1 |     ~
        |     ^
    `);
  });

  it('lexes strings', () => {
    expect(lexOne('""')).to.contain({
      kind: TokenKind.STRING,
      start: 0,
      end: 2,
      value: '',
    });

    expect(lexOne('"simple"')).to.contain({
      kind: TokenKind.STRING,
      start: 0,
      end: 8,
      value: 'simple',
    });

    expect(lexOne('" white space "')).to.contain({
      kind: TokenKind.STRING,
      start: 0,
      end: 15,
      value: ' white space ',
    });

    expect(lexOne('"quote \\""')).to.contain({
      kind: TokenKind.STRING,
      start: 0,
      end: 10,
      value: 'quote "',
    });

    expect(lexOne('"escaped \\n\\r\\b\\t\\f"')).to.contain({
      kind: TokenKind.STRING,
      start: 0,
      end: 20,
      value: 'escaped \n\r\b\t\f',
    });

    expect(lexOne('"slashes \\\\ \\/"')).to.contain({
      kind: TokenKind.STRING,
      start: 0,
      end: 15,
      value: 'slashes \\ /',
    });

    expect(lexOne('"unescaped unicode outside BMP \u{1f600}"')).to.contain({
      kind: TokenKind.STRING,
      start: 0,
      end: 34,
      value: 'unescaped unicode outside BMP \u{1f600}',
    });

    expect(
      lexOne('"unescaped maximal unicode outside BMP \u{10ffff}"'),
    ).to.contain({
      kind: TokenKind.STRING,
      start: 0,
      end: 42,
      value: 'unescaped maximal unicode outside BMP \u{10ffff}',
    });

    expect(lexOne('"unicode \\u1234\\u5678\\u90AB\\uCDEF"')).to.contain({
      kind: TokenKind.STRING,
      start: 0,
      end: 34,
      value: 'unicode \u1234\u5678\u90AB\uCDEF',
    });

    expect(lexOne('"unicode \\u{1234}\\u{5678}\\u{90AB}\\u{CDEF}"')).to.contain(
      {
        kind: TokenKind.STRING,
        start: 0,
        end: 42,
        value: 'unicode \u1234\u5678\u90AB\uCDEF',
      },
    );

    expect(
      lexOne('"string with unicode escape outside BMP \\u{1F600}"'),
    ).to.contain({
      kind: TokenKind.STRING,
      start: 0,
      end: 50,
      value: 'string with unicode escape outside BMP \u{1f600}',
    });

    expect(lexOne('"string with minimal unicode escape \\u{0}"')).to.contain({
      kind: TokenKind.STRING,
      start: 0,
      end: 42,
      value: 'string with minimal unicode escape \u{0}',
    });

    expect(
      lexOne('"string with maximal unicode escape \\u{10FFFF}"'),
    ).to.contain({
      kind: TokenKind.STRING,
      start: 0,
      end: 47,
      value: 'string with maximal unicode escape \u{10FFFF}',
    });

    expect(
      lexOne('"string with maximal minimal unicode escape \\u{00000000}"'),
    ).to.contain({
      kind: TokenKind.STRING,
      start: 0,
      end: 57,
      value: 'string with maximal minimal unicode escape \u{0}',
    });

    expect(
      lexOne('"string with unicode surrogate pair escape \\uD83D\\uDE00"'),
    ).to.contain({
      kind: TokenKind.STRING,
      start: 0,
      end: 56,
      value: 'string with unicode surrogate pair escape \u{1f600}',
    });

    expect(
      lexOne('"string with minimal surrogate pair escape \\uD800\\uDC00"'),
    ).to.contain({
      kind: TokenKind.STRING,
      start: 0,
      end: 56,
      value: 'string with minimal surrogate pair escape \u{10000}',
    });

    expect(
      lexOne('"string with maximal surrogate pair escape \\uDBFF\\uDFFF"'),
    ).to.contain({
      kind: TokenKind.STRING,
      start: 0,
      end: 56,
      value: 'string with maximal surrogate pair escape \u{10FFFF}',
    });
  });

  it('lex reports useful string errors', () => {
    expectSyntaxError('"').to.deep.equal({
      message: 'Syntax Error: Unterminated string.',
      locations: [{ line: 1, column: 2 }],
    });

    expectSyntaxError('"""').to.deep.equal({
      message: 'Syntax Error: Unterminated string.',
      locations: [{ line: 1, column: 4 }],
    });

    expectSyntaxError('""""').to.deep.equal({
      message: 'Syntax Error: Unterminated string.',
      locations: [{ line: 1, column: 5 }],
    });

    expectSyntaxError('"no end quote').to.deep.equal({
      message: 'Syntax Error: Unterminated string.',
      locations: [{ line: 1, column: 14 }],
    });

    expectSyntaxError("'single quotes'").to.deep.equal({
      message:
        'Syntax Error: Unexpected single quote character (\'), did you mean to use a double quote (")?',
      locations: [{ line: 1, column: 1 }],
    });

    expectSyntaxError('"bad surrogate \uDEAD"').to.deep.equal({
      message: 'Syntax Error: Invalid character within String: U+DEAD.',
      locations: [{ line: 1, column: 16 }],
    });

    expectSyntaxError('"bad high surrogate pair \uDEAD\uDEAD"').to.deep.equal({
      message: 'Syntax Error: Invalid character within String: U+DEAD.',
      locations: [{ line: 1, column: 26 }],
    });

    expectSyntaxError('"bad low surrogate pair \uD800\uD800"').to.deep.equal({
      message: 'Syntax Error: Invalid character within String: U+D800.',
      locations: [{ line: 1, column: 25 }],
    });

    expectSyntaxError('"multi\nline"').to.deep.equal({
      message: 'Syntax Error: Unterminated string.',
      locations: [{ line: 1, column: 7 }],
    });

    expectSyntaxError('"multi\rline"').to.deep.equal({
      message: 'Syntax Error: Unterminated string.',
      locations: [{ line: 1, column: 7 }],
    });

    expectSyntaxError('"bad \\z esc"').to.deep.equal({
      message: 'Syntax Error: Invalid character escape sequence: "\\z".',
      locations: [{ line: 1, column: 6 }],
    });

    expectSyntaxError('"bad \\x esc"').to.deep.equal({
      message: 'Syntax Error: Invalid character escape sequence: "\\x".',
      locations: [{ line: 1, column: 6 }],
    });

    expectSyntaxError('"bad \\u1 esc"').to.deep.equal({
      message: 'Syntax Error: Invalid Unicode escape sequence: "\\u1 es".',
      locations: [{ line: 1, column: 6 }],
    });

    expectSyntaxError('"bad \\u0XX1 esc"').to.deep.equal({
      message: 'Syntax Error: Invalid Unicode escape sequence: "\\u0XX1".',
      locations: [{ line: 1, column: 6 }],
    });

    expectSyntaxError('"bad \\uXXXX esc"').to.deep.equal({
      message: 'Syntax Error: Invalid Unicode escape sequence: "\\uXXXX".',
      locations: [{ line: 1, column: 6 }],
    });

    expectSyntaxError('"bad \\uFXXX esc"').to.deep.equal({
      message: 'Syntax Error: Invalid Unicode escape sequence: "\\uFXXX".',
      locations: [{ line: 1, column: 6 }],
    });

    expectSyntaxError('"bad \\uXXXF esc"').to.deep.equal({
      message: 'Syntax Error: Invalid Unicode escape sequence: "\\uXXXF".',
      locations: [{ line: 1, column: 6 }],
    });

    expectSyntaxError('"bad \\u{} esc"').to.deep.equal({
      message: 'Syntax Error: Invalid Unicode escape sequence: "\\u{}".',
      locations: [{ line: 1, column: 6 }],
    });

    expectSyntaxError('"bad \\u{FXXX} esc"').to.deep.equal({
      message: 'Syntax Error: Invalid Unicode escape sequence: "\\u{FX".',
      locations: [{ line: 1, column: 6 }],
    });

    expectSyntaxError('"bad \\u{FFFF esc"').to.deep.equal({
      message: 'Syntax Error: Invalid Unicode escape sequence: "\\u{FFFF ".',
      locations: [{ line: 1, column: 6 }],
    });

    expectSyntaxError('"bad \\u{FFFF"').to.deep.equal({
      message: 'Syntax Error: Invalid Unicode escape sequence: "\\u{FFFF"".',
      locations: [{ line: 1, column: 6 }],
    });

    expectSyntaxError('"too high \\u{110000} esc"').to.deep.equal({
      message: 'Syntax Error: Invalid Unicode escape sequence: "\\u{110000}".',
      locations: [{ line: 1, column: 11 }],
    });

    expectSyntaxError('"way too high \\u{12345678} esc"').to.deep.equal({
      message:
        'Syntax Error: Invalid Unicode escape sequence: "\\u{12345678}".',
      locations: [{ line: 1, column: 15 }],
    });

    expectSyntaxError('"too long \\u{000000000} esc"').to.deep.equal({
      message:
        'Syntax Error: Invalid Unicode escape sequence: "\\u{000000000".',
      locations: [{ line: 1, column: 11 }],
    });

    expectSyntaxError('"bad surrogate \\uDEAD esc"').to.deep.equal({
      message: 'Syntax Error: Invalid Unicode escape sequence: "\\uDEAD".',
      locations: [{ line: 1, column: 16 }],
    });

    expectSyntaxError('"bad surrogate \\u{DEAD} esc"').to.deep.equal({
      message: 'Syntax Error: Invalid Unicode escape sequence: "\\u{DEAD}".',
      locations: [{ line: 1, column: 16 }],
    });

    expectSyntaxError(
      '"cannot use braces for surrogate pair \\u{D83D}\\u{DE00} esc"',
    ).to.deep.equal({
      message: 'Syntax Error: Invalid Unicode escape sequence: "\\u{D83D}".',
      locations: [{ line: 1, column: 39 }],
    });

    expectSyntaxError(
      '"bad high surrogate pair \\uDEAD\\uDEAD esc"',
    ).to.deep.equal({
      message: 'Syntax Error: Invalid Unicode escape sequence: "\\uDEAD".',
      locations: [{ line: 1, column: 26 }],
    });

    expectSyntaxError(
      '"bad low surrogate pair \\uD800\\uD800 esc"',
    ).to.deep.equal({
      message: 'Syntax Error: Invalid Unicode escape sequence: "\\uD800".',
      locations: [{ line: 1, column: 25 }],
    });

    expectSyntaxError(
      '"cannot escape half a pair \uD83D\\uDE00 esc"',
    ).to.deep.equal({
      message: 'Syntax Error: Invalid character within String: U+D83D.',
      locations: [{ line: 1, column: 28 }],
    });

    expectSyntaxError(
      '"cannot escape half a pair \\uD83D\uDE00 esc"',
    ).to.deep.equal({
      message: 'Syntax Error: Invalid Unicode escape sequence: "\\uD83D".',
      locations: [{ line: 1, column: 28 }],
    });

    expectSyntaxError('"bad \\uD83D\\not an escape"').to.deep.equal({
      message: 'Syntax Error: Invalid Unicode escape sequence: "\\uD83D".',
      locations: [{ line: 1, column: 6 }],
    });
  });

  it('lexes block strings', () => {
    expect(lexOne('""""""')).to.contain({
      kind: TokenKind.BLOCK_STRING,
      start: 0,
      end: 6,
      line: 1,
      column: 1,
      value: '',
    });

    expect(lexOne('"""simple"""')).to.contain({
      kind: TokenKind.BLOCK_STRING,
      start: 0,
      end: 12,
      line: 1,
      column: 1,
      value: 'simple',
    });

    expect(lexOne('""" white space """')).to.contain({
      kind: TokenKind.BLOCK_STRING,
      start: 0,
      end: 19,
      line: 1,
      column: 1,
      value: ' white space ',
    });

    expect(lexOne('"""contains " quote"""')).to.contain({
      kind: TokenKind.BLOCK_STRING,
      start: 0,
      end: 22,
      line: 1,
      column: 1,
      value: 'contains " quote',
    });

    expect(lexOne('"""contains \\""" triple quote"""')).to.contain({
      kind: TokenKind.BLOCK_STRING,
      start: 0,
      end: 32,
      line: 1,
      column: 1,
      value: 'contains """ triple quote',
    });

    expect(lexOne('"""multi\nline"""')).to.contain({
      kind: TokenKind.BLOCK_STRING,
      start: 0,
      end: 16,
      line: 1,
      column: 1,
      value: 'multi\nline',
    });

    expect(lexOne('"""multi\rline\r\nnormalized"""')).to.contain({
      kind: TokenKind.BLOCK_STRING,
      start: 0,
      end: 28,
      line: 1,
      column: 1,
      value: 'multi\nline\nnormalized',
    });

    expect(lexOne('"""unescaped \\n\\r\\b\\t\\f\\u1234"""')).to.contain({
      kind: TokenKind.BLOCK_STRING,
      start: 0,
      end: 32,
      line: 1,
      column: 1,
      value: 'unescaped \\n\\r\\b\\t\\f\\u1234',
    });

    expect(lexOne('"""unescaped unicode outside BMP \u{1f600}"""')).to.contain({
      kind: TokenKind.BLOCK_STRING,
      start: 0,
      end: 38,
      line: 1,
      column: 1,
      value: 'unescaped unicode outside BMP \u{1f600}',
    });

    expect(lexOne('"""slashes \\\\ \\/"""')).to.contain({
      kind: TokenKind.BLOCK_STRING,
      start: 0,
      end: 19,
      line: 1,
      column: 1,
      value: 'slashes \\\\ \\/',
    });

    expect(
      lexOne(`"""

        spans
          multiple
            lines

        """`),
    ).to.contain({
      kind: TokenKind.BLOCK_STRING,
      start: 0,
      end: 68,
      line: 1,
      column: 1,
      value: 'spans\n  multiple\n    lines',
    });
  });

  it('advance line after lexing multiline block string', () => {
    expect(
      lexSecond(`"""

        spans
          multiple
            lines

        \n """ second_token`),
    ).to.contain({
      kind: TokenKind.NAME,
      start: 71,
      end: 83,
      line: 8,
      column: 6,
      value: 'second_token',
    });

    expect(
      lexSecond(
        [
          '""" \n',
          'spans \r\n',
          'multiple \n\r',
          'lines \n\n',
          '"""\n second_token',
        ].join(''),
      ),
    ).to.contain({
      kind: TokenKind.NAME,
      start: 37,
      end: 49,
      line: 8,
      column: 2,
      value: 'second_token',
    });
  });

  it('lex reports useful block string errors', () => {
    expectSyntaxError('"""').to.deep.equal({
      message: 'Syntax Error: Unterminated string.',
      locations: [{ line: 1, column: 4 }],
    });

    expectSyntaxError('"""no end quote').to.deep.equal({
      message: 'Syntax Error: Unterminated string.',
      locations: [{ line: 1, column: 16 }],
    });

    expectSyntaxError('"""contains invalid surrogate \uDEAD"""').to.deep.equal({
      message: 'Syntax Error: Invalid character within String: U+DEAD.',
      locations: [{ line: 1, column: 31 }],
    });
  });

  it('lexes numbers', () => {
    expect(lexOne('4')).to.contain({
      kind: TokenKind.INT,
      start: 0,
      end: 1,
      value: '4',
    });

    expect(lexOne('4.123')).to.contain({
      kind: TokenKind.FLOAT,
      start: 0,
      end: 5,
      value: '4.123',
    });

    expect(lexOne('-4')).to.contain({
      kind: TokenKind.INT,
      start: 0,
      end: 2,
      value: '-4',
    });

    expect(lexOne('9')).to.contain({
      kind: TokenKind.INT,
      start: 0,
      end: 1,
      value: '9',
    });

    expect(lexOne('0')).to.contain({
      kind: TokenKind.INT,
      start: 0,
      end: 1,
      value: '0',
    });

    expect(lexOne('-4.123')).to.contain({
      kind: TokenKind.FLOAT,
      start: 0,
      end: 6,
      value: '-4.123',
    });

    expect(lexOne('0.123')).to.contain({
      kind: TokenKind.FLOAT,
      start: 0,
      end: 5,
      value: '0.123',
    });

    expect(lexOne('123e4')).to.contain({
      kind: TokenKind.FLOAT,
      start: 0,
      end: 5,
      value: '123e4',
    });

    expect(lexOne('123E4')).to.contain({
      kind: TokenKind.FLOAT,
      start: 0,
      end: 5,
      value: '123E4',
    });

    expect(lexOne('123e-4')).to.contain({
      kind: TokenKind.FLOAT,
      start: 0,
      end: 6,
      value: '123e-4',
    });

    expect(lexOne('123e+4')).to.contain({
      kind: TokenKind.FLOAT,
      start: 0,
      end: 6,
      value: '123e+4',
    });

    expect(lexOne('-1.123e4')).to.contain({
      kind: TokenKind.FLOAT,
      start: 0,
      end: 8,
      value: '-1.123e4',
    });

    expect(lexOne('-1.123E4')).to.contain({
      kind: TokenKind.FLOAT,
      start: 0,
      end: 8,
      value: '-1.123E4',
    });

    expect(lexOne('-1.123e-4')).to.contain({
      kind: TokenKind.FLOAT,
      start: 0,
      end: 9,
      value: '-1.123e-4',
    });

    expect(lexOne('-1.123e+4')).to.contain({
      kind: TokenKind.FLOAT,
      start: 0,
      end: 9,
      value: '-1.123e+4',
    });

    expect(lexOne('-1.123e4567')).to.contain({
      kind: TokenKind.FLOAT,
      start: 0,
      end: 11,
      value: '-1.123e4567',
    });
  });

  it('lex reports useful number errors', () => {
    expectSyntaxError('00').to.deep.equal({
      message: 'Syntax Error: Invalid number, unexpected digit after 0: "0".',
      locations: [{ line: 1, column: 2 }],
    });

    expectSyntaxError('01').to.deep.equal({
      message: 'Syntax Error: Invalid number, unexpected digit after 0: "1".',
      locations: [{ line: 1, column: 2 }],
    });

    expectSyntaxError('01.23').to.deep.equal({
      message: 'Syntax Error: Invalid number, unexpected digit after 0: "1".',
      locations: [{ line: 1, column: 2 }],
    });

    expectSyntaxError('+1').to.deep.equal({
      message: 'Syntax Error: Unexpected character: "+".',
      locations: [{ line: 1, column: 1 }],
    });

    expectSyntaxError('1.').to.deep.equal({
      message: 'Syntax Error: Invalid number, expected digit but got: <EOF>.',
      locations: [{ line: 1, column: 3 }],
    });

    expectSyntaxError('1e').to.deep.equal({
      message: 'Syntax Error: Invalid number, expected digit but got: <EOF>.',
      locations: [{ line: 1, column: 3 }],
    });

    expectSyntaxError('1E').to.deep.equal({
      message: 'Syntax Error: Invalid number, expected digit but got: <EOF>.',
      locations: [{ line: 1, column: 3 }],
    });

    expectSyntaxError('1.e1').to.deep.equal({
      message: 'Syntax Error: Invalid number, expected digit but got: "e".',
      locations: [{ line: 1, column: 3 }],
    });

    expectSyntaxError('.123').to.deep.equal({
      message:
        'Syntax Error: Invalid number, expected digit before ".", did you mean "0.123"?',
      locations: [{ line: 1, column: 1 }],
    });

    expectSyntaxError('1.A').to.deep.equal({
      message: 'Syntax Error: Invalid number, expected digit but got: "A".',
      locations: [{ line: 1, column: 3 }],
    });

    expectSyntaxError('-A').to.deep.equal({
      message: 'Syntax Error: Invalid number, expected digit but got: "A".',
      locations: [{ line: 1, column: 2 }],
    });

    expectSyntaxError('1.0e').to.deep.equal({
      message: 'Syntax Error: Invalid number, expected digit but got: <EOF>.',
      locations: [{ line: 1, column: 5 }],
    });

    expectSyntaxError('1.0eA').to.deep.equal({
      message: 'Syntax Error: Invalid number, expected digit but got: "A".',
      locations: [{ line: 1, column: 5 }],
    });

    expectSyntaxError('1.0e"').to.deep.equal({
      message: "Syntax Error: Invalid number, expected digit but got: '\"'.",
      locations: [{ line: 1, column: 5 }],
    });

    expectSyntaxError('1.2e3e').to.deep.equal({
      message: 'Syntax Error: Invalid number, expected digit but got: "e".',
      locations: [{ line: 1, column: 6 }],
    });

    expectSyntaxError('1.2e3.4').to.deep.equal({
      message: 'Syntax Error: Invalid number, expected digit but got: ".".',
      locations: [{ line: 1, column: 6 }],
    });

    expectSyntaxError('1.23.4').to.deep.equal({
      message: 'Syntax Error: Invalid number, expected digit but got: ".".',
      locations: [{ line: 1, column: 5 }],
    });
  });

  it('lex does not allow name-start after a number', () => {
    expectSyntaxError('0xF1').to.deep.equal({
      message: 'Syntax Error: Invalid number, expected digit but got: "x".',
      locations: [{ line: 1, column: 2 }],
    });
    expectSyntaxError('0b10').to.deep.equal({
      message: 'Syntax Error: Invalid number, expected digit but got: "b".',
      locations: [{ line: 1, column: 2 }],
    });
    expectSyntaxError('123abc').to.deep.equal({
      message: 'Syntax Error: Invalid number, expected digit but got: "a".',
      locations: [{ line: 1, column: 4 }],
    });
    expectSyntaxError('1_234').to.deep.equal({
      message: 'Syntax Error: Invalid number, expected digit but got: "_".',
      locations: [{ line: 1, column: 2 }],
    });
    expectSyntaxError('1\u00DF').to.deep.equal({
      message: 'Syntax Error: Unexpected character: U+00DF.',
      locations: [{ line: 1, column: 2 }],
    });
    expectSyntaxError('1.23f').to.deep.equal({
      message: 'Syntax Error: Invalid number, expected digit but got: "f".',
      locations: [{ line: 1, column: 5 }],
    });
    expectSyntaxError('1.234_5').to.deep.equal({
      message: 'Syntax Error: Invalid number, expected digit but got: "_".',
      locations: [{ line: 1, column: 6 }],
    });
  });

  it('lexes punctuation', () => {
    expect(lexOne('!')).to.contain({
      kind: TokenKind.BANG,
      start: 0,
      end: 1,
      value: undefined,
    });

    expect(lexOne('$')).to.contain({
      kind: TokenKind.DOLLAR,
      start: 0,
      end: 1,
      value: undefined,
    });

    expect(lexOne('(')).to.contain({
      kind: TokenKind.PAREN_L,
      start: 0,
      end: 1,
      value: undefined,
    });

    expect(lexOne(')')).to.contain({
      kind: TokenKind.PAREN_R,
      start: 0,
      end: 1,
      value: undefined,
    });

    expect(lexOne('.')).to.contain({
      kind: TokenKind.DOT,
      start: 0,
      end: 1,
      value: undefined,
    });

    expect(lexOne('...')).to.contain({
      kind: TokenKind.SPREAD,
      start: 0,
      end: 3,
      value: undefined,
    });

    expect(lexOne(':')).to.contain({
      kind: TokenKind.COLON,
      start: 0,
      end: 1,
      value: undefined,
    });

    expect(lexOne('=')).to.contain({
      kind: TokenKind.EQUALS,
      start: 0,
      end: 1,
      value: undefined,
    });

    expect(lexOne('@')).to.contain({
      kind: TokenKind.AT,
      start: 0,
      end: 1,
      value: undefined,
    });

    expect(lexOne('[')).to.contain({
      kind: TokenKind.BRACKET_L,
      start: 0,
      end: 1,
      value: undefined,
    });

    expect(lexOne(']')).to.contain({
      kind: TokenKind.BRACKET_R,
      start: 0,
      end: 1,
      value: undefined,
    });

    expect(lexOne('{')).to.contain({
      kind: TokenKind.BRACE_L,
      start: 0,
      end: 1,
      value: undefined,
    });

    expect(lexOne('|')).to.contain({
      kind: TokenKind.PIPE,
      start: 0,
      end: 1,
      value: undefined,
    });

    expect(lexOne('}')).to.contain({
      kind: TokenKind.BRACE_R,
      start: 0,
      end: 1,
      value: undefined,
    });
  });

  it('lex reports useful unknown character error', () => {
    expectSyntaxError('..').to.deep.equal({
      message: 'Syntax Error: Unexpected "..", did you mean "..."?',
<<<<<<< HEAD
=======
      locations: [{ line: 1, column: 1 }],
    });

    expectSyntaxError('~').to.deep.equal({
      message: 'Syntax Error: Unexpected character: "~".',
      locations: [{ line: 1, column: 1 }],
    });

    expectSyntaxError('\x00').to.deep.equal({
      message: 'Syntax Error: Unexpected character: U+0000.',
>>>>>>> 5e62c436
      locations: [{ line: 1, column: 1 }],
    });

    expectSyntaxError('\b').to.deep.equal({
      message: 'Syntax Error: Unexpected character: U+0008.',
      locations: [{ line: 1, column: 1 }],
    });

    expectSyntaxError('\u00AA').to.deep.equal({
      message: 'Syntax Error: Unexpected character: U+00AA.',
      locations: [{ line: 1, column: 1 }],
    });

    expectSyntaxError('\u0AAA').to.deep.equal({
      message: 'Syntax Error: Unexpected character: U+0AAA.',
      locations: [{ line: 1, column: 1 }],
    });

    expectSyntaxError('\u203B').to.deep.equal({
      message: 'Syntax Error: Unexpected character: U+203B.',
      locations: [{ line: 1, column: 1 }],
    });

    expectSyntaxError('\u{1f600}').to.deep.equal({
      message: 'Syntax Error: Unexpected character: U+1F600.',
      locations: [{ line: 1, column: 1 }],
    });

    expectSyntaxError('\uD83D\uDE00').to.deep.equal({
      message: 'Syntax Error: Unexpected character: U+1F600.',
      locations: [{ line: 1, column: 1 }],
    });

    expectSyntaxError('\uD800\uDC00').to.deep.equal({
      message: 'Syntax Error: Unexpected character: U+10000.',
      locations: [{ line: 1, column: 1 }],
    });

    expectSyntaxError('\uDBFF\uDFFF').to.deep.equal({
      message: 'Syntax Error: Unexpected character: U+10FFFF.',
      locations: [{ line: 1, column: 1 }],
    });

    expectSyntaxError('\uDEAD').to.deep.equal({
      message: 'Syntax Error: Invalid character: U+DEAD.',
      locations: [{ line: 1, column: 1 }],
    });
  });

  it('lex reports useful information for dashes in names', () => {
    const source = new Source('a-b');
    const lexer = new Lexer(source);
    const firstToken = lexer.advance();
    expect(firstToken).to.contain({
      kind: TokenKind.NAME,
      start: 0,
      end: 1,
      value: 'a',
    });

    expect(() => lexer.advance())
      .throw(GraphQLError)
      .that.deep.include({
        message: 'Syntax Error: Invalid number, expected digit but got: "b".',
        locations: [{ line: 1, column: 3 }],
      });
  });

  it('produces double linked list of tokens, including comments', () => {
    const source = new Source(`
      {
        #comment
        field
      }
    `);

    const lexer = new Lexer(source);
    const startToken = lexer.token;
    let endToken;
    do {
      endToken = lexer.advance();
      // Lexer advances over ignored comment tokens to make writing parsers
      // easier, but will include them in the linked list result.
      expect(endToken.kind).to.not.equal(TokenKind.COMMENT);
    } while (endToken.kind !== TokenKind.EOF);

    expect(startToken.prev).to.equal(null);
    expect(endToken.next).to.equal(null);

    const tokens = [];
    for (let tok: Token | null = startToken; tok; tok = tok.next) {
      if (tokens.length) {
        // Tokens are double-linked, prev should point to last seen token.
        expect(tok.prev).to.equal(tokens.at(-1));
      }
      tokens.push(tok);
    }

    expect(tokens.map((tok) => tok.kind)).to.deep.equal([
      TokenKind.SOF,
      TokenKind.BRACE_L,
      TokenKind.COMMENT,
      TokenKind.NAME,
      TokenKind.BRACE_R,
      TokenKind.EOF,
    ]);
  });

  it('lexes comments', () => {
    expect(lexOne('# Comment').prev).to.contain({
      kind: TokenKind.COMMENT,
      start: 0,
      end: 9,
      value: ' Comment',
    });
    expect(lexOne('# Comment\nAnother line').prev).to.contain({
      kind: TokenKind.COMMENT,
      start: 0,
      end: 9,
      value: ' Comment',
    });
    expect(lexOne('# Comment\r\nAnother line').prev).to.contain({
      kind: TokenKind.COMMENT,
      start: 0,
      end: 9,
      value: ' Comment',
    });
    expect(lexOne('# Comment \u{1f600}').prev).to.contain({
      kind: TokenKind.COMMENT,
      start: 0,
      end: 12,
      value: ' Comment \u{1f600}',
    });
    expectSyntaxError('# Invalid surrogate \uDEAD').to.deep.equal({
      message: 'Syntax Error: Invalid character: U+DEAD.',
      locations: [{ line: 1, column: 21 }],
    });
  });
});

describe('isPunctuatorTokenKind', () => {
  function isPunctuatorToken(text: string) {
    return isPunctuatorTokenKind(lexOne(text).kind);
  }

  it('returns true for punctuator tokens', () => {
    expect(isPunctuatorToken('!')).to.equal(true);
    expect(isPunctuatorToken('$')).to.equal(true);
    expect(isPunctuatorToken('&')).to.equal(true);
    expect(isPunctuatorToken('(')).to.equal(true);
    expect(isPunctuatorToken(')')).to.equal(true);
    expect(isPunctuatorToken('...')).to.equal(true);
    expect(isPunctuatorToken(':')).to.equal(true);
    expect(isPunctuatorToken('=')).to.equal(true);
    expect(isPunctuatorToken('@')).to.equal(true);
    expect(isPunctuatorToken('[')).to.equal(true);
    expect(isPunctuatorToken(']')).to.equal(true);
    expect(isPunctuatorToken('{')).to.equal(true);
    expect(isPunctuatorToken('|')).to.equal(true);
    expect(isPunctuatorToken('}')).to.equal(true);
  });

  it('returns false for non-punctuator tokens', () => {
    expect(isPunctuatorToken('')).to.equal(false);
    expect(isPunctuatorToken('name')).to.equal(false);
    expect(isPunctuatorToken('1')).to.equal(false);
    expect(isPunctuatorToken('3.14')).to.equal(false);
    expect(isPunctuatorToken('"str"')).to.equal(false);
    expect(isPunctuatorToken('"""str"""')).to.equal(false);
  });
});<|MERGE_RESOLUTION|>--- conflicted
+++ resolved
@@ -1039,8 +1039,6 @@
   it('lex reports useful unknown character error', () => {
     expectSyntaxError('..').to.deep.equal({
       message: 'Syntax Error: Unexpected "..", did you mean "..."?',
-<<<<<<< HEAD
-=======
       locations: [{ line: 1, column: 1 }],
     });
 
@@ -1051,7 +1049,6 @@
 
     expectSyntaxError('\x00').to.deep.equal({
       message: 'Syntax Error: Unexpected character: U+0000.',
->>>>>>> 5e62c436
       locations: [{ line: 1, column: 1 }],
     });
 
