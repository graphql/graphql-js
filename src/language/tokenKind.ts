--- conflicted
+++ resolved
@@ -26,16 +26,6 @@
   STRING = 'String',
   BLOCK_STRING = 'BlockString',
   COMMENT = 'Comment',
-<<<<<<< HEAD
 }
-=======
-}
-export { TokenKind };
 
-/**
- * The enum type representing the token kinds values.
- *
- * @deprecated Please use `TokenKind`. Will be remove in v17.
- */
-export type TokenKindEnum = typeof TokenKind;
->>>>>>> 9a91e338
+export { TokenKind };