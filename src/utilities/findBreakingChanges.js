--- conflicted
+++ resolved
@@ -32,12 +32,9 @@
   VALUE_REMOVED_FROM_ENUM: 'VALUE_REMOVED_FROM_ENUM',
   ARG_REMOVED: 'ARG_REMOVED',
   ARG_CHANGED_KIND: 'ARG_CHANGED_KIND',
-<<<<<<< HEAD
-=======
 };
 
 export const DangerousChangeType = {
->>>>>>> b9e7c0d4
   ARG_DEFAULT_VALUE_CHANGE: 'ARG_DEFAULT_VALUE_CHANGE',
 };
 
@@ -65,9 +62,6 @@
     ...findFieldsThatChangedType(oldSchema, newSchema),
     ...findTypesRemovedFromUnions(oldSchema, newSchema),
     ...findValuesRemovedFromEnums(oldSchema, newSchema),
-<<<<<<< HEAD
-    ...findBreakingArgChanges(oldSchema, newSchema),
-=======
     ...findArgChanges(oldSchema, newSchema).breakingChanges,
   ];
 }
@@ -82,7 +76,6 @@
 ): Array<DangerousChange> {
   return [
     ...findArgChanges(oldSchema, newSchema).dangerousChanges,
->>>>>>> b9e7c0d4
   ];
 }
 
@@ -143,16 +136,6 @@
  * changes in the newSchema related to arguments (such as removal or change
  * of type of an argument, or a change in an argument's default value).
  */
-<<<<<<< HEAD
-export function findBreakingArgChanges(
- oldSchema: GraphQLSchema,
- newSchema: GraphQLSchema
-): Array<BreakingChange> {
-  const oldTypeMap = oldSchema.getTypeMap();
-  const newTypeMap = newSchema.getTypeMap();
-
-  const breakingArgChanges = [];
-=======
 export function findArgChanges(
  oldSchema: GraphQLSchema,
  newSchema: GraphQLSchema
@@ -165,7 +148,6 @@
 
   const breakingChanges = [];
   const dangerousChanges = [];
->>>>>>> b9e7c0d4
 
   Object.keys(oldTypeMap).forEach(typeName => {
     const oldType = oldTypeMap[typeName];
@@ -194,11 +176,7 @@
 
         // Arg not present
         if (newTypeArgIndex < 0) {
-<<<<<<< HEAD
-          breakingArgChanges.push({
-=======
           breakingChanges.push({
->>>>>>> b9e7c0d4
             type: BreakingChangeType.ARG_REMOVED,
             description: `${oldType.name}.${fieldName} arg ` +
               `${oldArgDef.name} was removed`,
@@ -209,11 +187,7 @@
           oldArgDef.type !== newArgDef.type &&
           getNullableType(oldArgDef.type) !== newArgDef.type
         ) {
-<<<<<<< HEAD
-          breakingArgChanges.push({
-=======
           breakingChanges.push({
->>>>>>> b9e7c0d4
             type: BreakingChangeType.ARG_CHANGED_KIND,
             description: `${oldType.name}.${fieldName} arg ` +
               `${oldArgDef.name} has changed type from ` +
@@ -223,13 +197,8 @@
         // Arg default value has changed
         } else if (oldArgDef.defaultValue !== undefined &&
           oldArgDef.defaultValue !== newArgDef.defaultValue) {
-<<<<<<< HEAD
-          breakingArgChanges.push({
-            type: BreakingChangeType.ARG_DEFAULT_VALUE_CHANGE,
-=======
           dangerousChanges.push({
             type: DangerousChangeType.ARG_DEFAULT_VALUE_CHANGE,
->>>>>>> b9e7c0d4
             description: `${oldType.name}.${fieldName} arg ${oldArgDef.name} ` +
               'has changed defaultValue',
           });
@@ -238,14 +207,10 @@
     });
   });
 
-<<<<<<< HEAD
-  return breakingArgChanges;
-=======
   return {
     breakingChanges,
     dangerousChanges,
   };
->>>>>>> b9e7c0d4
 }
 
 function typeKindName(type: GraphQLNamedType): string {
