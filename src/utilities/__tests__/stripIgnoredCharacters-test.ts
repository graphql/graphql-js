--- conflicted
+++ resolved
@@ -13,54 +13,6 @@
 
 import { stripIgnoredCharacters } from '../stripIgnoredCharacters';
 
-<<<<<<< HEAD
-const ignoredTokens = [
-  // UnicodeBOM ::
-  '\uFEFF', // Byte Order Mark (U+FEFF)
-
-  // WhiteSpace ::
-  '\t', // Horizontal Tab (U+0009)
-  ' ', //  Space (U+0020)
-
-  // LineTerminator ::
-  '\n', //   "New Line (U+000A)"
-  '\r', //   "Carriage Return (U+000D)" [ lookahead ! "New Line (U+000A)" ]
-  '\r\n', // "Carriage Return (U+000D)" "New Line (U+000A)"
-
-  // Comment ::
-  '# "Comment" string\n', // `#` CommentChar*
-
-  // Comma ::
-  ',', // ,
-];
-
-const punctuatorTokens = [
-  '!',
-  '?',
-  '$',
-  '(',
-  ')',
-  '...',
-  ':',
-  '=',
-  '@',
-  '[',
-  ']',
-  '{',
-  '|',
-  '}',
-];
-
-const nonPunctuatorTokens = [
-  'name_token', // Name
-  '1', // IntValue
-  '3.14', // FloatValue
-  '"some string value"', // StringValue
-  '"""block\nstring\nvalue"""', // StringValue(BlockString)
-];
-
-=======
->>>>>>> b91f51b8
 function lexValue(str: string): Maybe<string> {
   const lexer = new Lexer(new Source(str));
   const value = lexer.advance().value;
