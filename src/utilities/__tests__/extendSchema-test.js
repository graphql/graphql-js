/**
 * Copyright (c) 2015-present, Facebook, Inc.
 *
 * This source code is licensed under the MIT license found in the
 * LICENSE file in the root directory of this source tree.
 */

import { describe, it } from 'mocha';
import { expect } from 'chai';
import dedent from '../../jsutils/dedent';
import { buildSchema } from '../buildASTSchema';
import { extendSchema } from '../extendSchema';
import { execute } from '../../execution';
import { parse, print } from '../../language';
import { printSchema } from '../schemaPrinter';
import {
  GraphQLSchema,
  GraphQLObjectType,
  GraphQLInterfaceType,
  GraphQLUnionType,
  GraphQLID,
  GraphQLString,
  GraphQLEnumType,
  GraphQLNonNull,
  GraphQLList,
  isScalarType,
  isNonNullType,
} from '../../type';

// Test schema.
const SomeInterfaceType = new GraphQLInterfaceType({
  name: 'SomeInterface',
  fields: () => ({
    name: { type: GraphQLString },
    some: { type: SomeInterfaceType },
  }),
});

const FooType = new GraphQLObjectType({
  name: 'Foo',
  interfaces: [SomeInterfaceType],
  fields: () => ({
    name: { type: GraphQLString },
    some: { type: SomeInterfaceType },
    tree: { type: GraphQLNonNull(GraphQLList(FooType)) },
  }),
});

const BarType = new GraphQLObjectType({
  name: 'Bar',
  interfaces: [SomeInterfaceType],
  fields: () => ({
    name: { type: GraphQLString },
    some: { type: SomeInterfaceType },
    foo: { type: FooType },
  }),
});

const BizType = new GraphQLObjectType({
  name: 'Biz',
  fields: () => ({
    fizz: { type: GraphQLString },
  }),
});

const SomeUnionType = new GraphQLUnionType({
  name: 'SomeUnion',
  types: [FooType, BizType],
});

const SomeEnumType = new GraphQLEnumType({
  name: 'SomeEnum',
  values: {
    ONE: { value: 1 },
    TWO: { value: 2 },
  },
});

const testSchema = new GraphQLSchema({
  query: new GraphQLObjectType({
    name: 'Query',
    fields: () => ({
      foo: { type: FooType },
      someUnion: { type: SomeUnionType },
      someEnum: { type: SomeEnumType },
      someInterface: {
        args: { id: { type: GraphQLNonNull(GraphQLID) } },
        type: SomeInterfaceType,
      },
    }),
  }),
  types: [FooType, BarType],
});

describe('extendSchema', () => {
  it('returns the original schema when there are no type definitions', () => {
    const ast = parse('{ field }');
    const extendedSchema = extendSchema(testSchema, ast);
    expect(extendedSchema).to.equal(testSchema);
  });

  it('extends without altering original schema', () => {
    const ast = parse(`
      extend type Query {
        newField: String
      }
    `);
    const originalPrint = printSchema(testSchema);
    const extendedSchema = extendSchema(testSchema, ast);
    expect(extendedSchema).to.not.equal(testSchema);
    expect(printSchema(testSchema)).to.equal(originalPrint);
    expect(printSchema(extendedSchema)).to.contain('newField');
    expect(printSchema(testSchema)).to.not.contain('newField');
  });

  it('can be used for limited execution', async () => {
    const ast = parse(`
      extend type Query {
        newField: String
      }
    `);
    const extendedSchema = extendSchema(testSchema, ast);
    const clientQuery = parse('{ newField }');

    const result = await execute(extendedSchema, clientQuery, {
      newField: 123,
    });
    expect(result.data).to.deep.equal({ newField: '123' });
  });

  it('can describe the extended fields', async () => {
    const ast = parse(`
      extend type Query {
        "New field description."
        newField: String
      }
    `);
    const extendedSchema = extendSchema(testSchema, ast);

    expect(
      extendedSchema.getType('Query').getFields().newField.description,
    ).to.equal('New field description.');
  });

  it('can describe the extended fields with legacy comments', async () => {
    const ast = parse(`
      extend type Query {
        # New field description.
        newField: String
      }
    `);
    const extendedSchema = extendSchema(testSchema, ast, {
      commentDescriptions: true,
    });

    expect(
      extendedSchema.getType('Query').getFields().newField.description,
    ).to.equal('New field description.');
  });

  it('describes extended fields with strings when present', async () => {
    const ast = parse(`
      extend type Query {
        # New field description.
        "Actually use this description."
        newField: String
      }
    `);
    const extendedSchema = extendSchema(testSchema, ast, {
      commentDescriptions: true,
    });

    expect(
      extendedSchema.getType('Query').getFields().newField.description,
    ).to.equal('Actually use this description.');
  });

  it('extends objects by adding new fields', () => {
    const ast = parse(`
      extend type Foo {
        newField: String
      }
    `);
    const originalPrint = printSchema(testSchema);
    const extendedSchema = extendSchema(testSchema, ast);
    expect(extendedSchema).to.not.equal(testSchema);
    expect(printSchema(testSchema)).to.equal(originalPrint);
    expect(printSchema(extendedSchema)).to.equal(dedent`
      type Bar implements SomeInterface {
        name: String
        some: SomeInterface
        foo: Foo
      }

      type Biz {
        fizz: String
      }

      type Foo implements SomeInterface {
        name: String
        some: SomeInterface
        tree: [Foo]!
        newField: String
      }

      type Query {
        foo: Foo
        someUnion: SomeUnion
        someEnum: SomeEnum
        someInterface(id: ID!): SomeInterface
      }

      enum SomeEnum {
        ONE
        TWO
      }

      interface SomeInterface {
        name: String
        some: SomeInterface
      }

      union SomeUnion = Foo | Biz
    `);
  });

  it('correctly assign AST nodes to new and extended types', () => {
    const schemaFromIDL = buildSchema(`
      type Query {
        dummyField: String
      }
    `);
    const extensionAst = parse(`
      extend type Query {
        newField(testArg: TestInput): TestEnum
      }

      enum TestEnum {
        TEST_VALUE
      }

      input TestInput {
        testInputField: TestEnum
      }
    `);
    const extendedSchema = extendSchema(schemaFromIDL, extensionAst);
    const secondExtensionAst = parse(`
      extend type Query {
        oneMoreNewField: TestUnion
      }

      union TestUnion = TestType

      interface TestInterface {
        interfaceField: String
      }

      type TestType implements TestInterface {
        interfaceField: String
      }

      directive @test(arg: Int) on FIELD
    `);
    const extendedTwiceSchema = extendSchema(
      extendedSchema,
      secondExtensionAst,
    );

    const query = extendedTwiceSchema.getType('Query');
    const testInput = extendedTwiceSchema.getType('TestInput');
    const testEnum = extendedTwiceSchema.getType('TestEnum');
    const testUnion = extendedTwiceSchema.getType('TestUnion');
    const testInterface = extendedTwiceSchema.getType('TestInterface');
    const testType = extendedTwiceSchema.getType('TestType');
    const testDirective = extendedTwiceSchema.getDirective('test');

    expect(query.extensionASTNodes).to.have.lengthOf(2);
    expect(testType.extensionASTNodes).to.equal(undefined);

    const restoredExtensionAST = parse(
      print(query.extensionASTNodes[0]) +
        '\n' +
        print(query.extensionASTNodes[1]) +
        '\n' +
        print(testInput.astNode) +
        '\n' +
        print(testEnum.astNode) +
        '\n' +
        print(testUnion.astNode) +
        '\n' +
        print(testInterface.astNode) +
        '\n' +
        print(testType.astNode) +
        '\n' +
        print(testDirective.astNode),
    );
    expect(
      printSchema(extendSchema(schemaFromIDL, restoredExtensionAST)),
    ).to.be.equal(printSchema(extendedTwiceSchema));

    const newField = query.getFields().newField;
    expect(print(newField.astNode)).to.equal(
      'newField(testArg: TestInput): TestEnum',
    );
    expect(print(newField.args[0].astNode)).to.equal('testArg: TestInput');
    expect(print(query.getFields().oneMoreNewField.astNode)).to.equal(
      'oneMoreNewField: TestUnion',
    );
    expect(print(testInput.getFields().testInputField.astNode)).to.equal(
      'testInputField: TestEnum',
    );
    expect(print(testEnum.getValue('TEST_VALUE').astNode)).to.equal(
      'TEST_VALUE',
    );
    expect(print(testInterface.getFields().interfaceField.astNode)).to.equal(
      'interfaceField: String',
    );
    expect(print(testType.getFields().interfaceField.astNode)).to.equal(
      'interfaceField: String',
    );
    expect(print(testDirective.args[0].astNode)).to.equal('arg: Int');
  });

  it('builds types with deprecated fields/values', () => {
    const ast = parse(`
      type TypeWithDeprecatedField {
        newDeprecatedField: String @deprecated(reason: "not used anymore")
      }

      enum EnumWithDeprecatedValue {
        DEPRECATED @deprecated(reason: "do not use")
      }
    `);
    const extendedSchema = extendSchema(testSchema, ast);
    const deprecatedFieldDef = extendedSchema
      .getType('TypeWithDeprecatedField')
      .getFields().newDeprecatedField;
    expect(deprecatedFieldDef.isDeprecated).to.equal(true);
    expect(deprecatedFieldDef.deprecationReason).to.equal('not used anymore');

    const deprecatedEnumDef = extendedSchema
      .getType('EnumWithDeprecatedValue')
      .getValue('DEPRECATED');
    expect(deprecatedEnumDef.isDeprecated).to.equal(true);
    expect(deprecatedEnumDef.deprecationReason).to.equal('do not use');
  });

  it('extends objects with deprecated fields', () => {
    const ast = parse(`
      extend type Foo {
        deprecatedField: String @deprecated(reason: "not used anymore")
      }
    `);
    const extendedSchema = extendSchema(testSchema, ast);
    const deprecatedFieldDef = extendedSchema.getType('Foo').getFields()
      .deprecatedField;
    expect(deprecatedFieldDef.isDeprecated).to.equal(true);
    expect(deprecatedFieldDef.deprecationReason).to.equal('not used anymore');
  });

  it('extends objects by adding new unused types', () => {
    const ast = parse(`
      type Unused {
        someField: String
      }
    `);
    const originalPrint = printSchema(testSchema);
    const extendedSchema = extendSchema(testSchema, ast);
    expect(extendedSchema).to.not.equal(testSchema);
    expect(printSchema(testSchema)).to.equal(originalPrint);
    expect(printSchema(extendedSchema)).to.equal(dedent`
      type Bar implements SomeInterface {
        name: String
        some: SomeInterface
        foo: Foo
      }

      type Biz {
        fizz: String
      }

      type Foo implements SomeInterface {
        name: String
        some: SomeInterface
        tree: [Foo]!
      }

      type Query {
        foo: Foo
        someUnion: SomeUnion
        someEnum: SomeEnum
        someInterface(id: ID!): SomeInterface
      }

      enum SomeEnum {
        ONE
        TWO
      }

      interface SomeInterface {
        name: String
        some: SomeInterface
      }

      union SomeUnion = Foo | Biz

      type Unused {
        someField: String
      }
    `);
  });

  it('extends objects by adding new fields with arguments', () => {
    const ast = parse(`
      extend type Foo {
        newField(arg1: String, arg2: NewInputObj!): String
      }

      input NewInputObj {
        field1: Int
        field2: [Float]
        field3: String!
      }
    `);
    const originalPrint = printSchema(testSchema);
    const extendedSchema = extendSchema(testSchema, ast);
    expect(extendedSchema).to.not.equal(testSchema);
    expect(printSchema(testSchema)).to.equal(originalPrint);
    expect(printSchema(extendedSchema)).to.equal(dedent`
      type Bar implements SomeInterface {
        name: String
        some: SomeInterface
        foo: Foo
      }

      type Biz {
        fizz: String
      }

      type Foo implements SomeInterface {
        name: String
        some: SomeInterface
        tree: [Foo]!
        newField(arg1: String, arg2: NewInputObj!): String
      }

      input NewInputObj {
        field1: Int
        field2: [Float]
        field3: String!
      }

      type Query {
        foo: Foo
        someUnion: SomeUnion
        someEnum: SomeEnum
        someInterface(id: ID!): SomeInterface
      }

      enum SomeEnum {
        ONE
        TWO
      }

      interface SomeInterface {
        name: String
        some: SomeInterface
      }

      union SomeUnion = Foo | Biz
    `);
  });

  it('extends objects by adding new fields with existing types', () => {
    const ast = parse(`
      extend type Foo {
        newField(arg1: SomeEnum!): SomeEnum
      }
    `);
    const originalPrint = printSchema(testSchema);
    const extendedSchema = extendSchema(testSchema, ast);
    expect(extendedSchema).to.not.equal(testSchema);
    expect(printSchema(testSchema)).to.equal(originalPrint);
    expect(printSchema(extendedSchema)).to.equal(dedent`
      type Bar implements SomeInterface {
        name: String
        some: SomeInterface
        foo: Foo
      }

      type Biz {
        fizz: String
      }

      type Foo implements SomeInterface {
        name: String
        some: SomeInterface
        tree: [Foo]!
        newField(arg1: SomeEnum!): SomeEnum
      }

      type Query {
        foo: Foo
        someUnion: SomeUnion
        someEnum: SomeEnum
        someInterface(id: ID!): SomeInterface
      }

      enum SomeEnum {
        ONE
        TWO
      }

      interface SomeInterface {
        name: String
        some: SomeInterface
      }

      union SomeUnion = Foo | Biz
    `);
  });

  it('extends objects by adding implemented interfaces', () => {
    const ast = parse(`
      extend type Biz implements SomeInterface {
        name: String
        some: SomeInterface
      }
    `);
    const originalPrint = printSchema(testSchema);
    const extendedSchema = extendSchema(testSchema, ast);
    expect(extendedSchema).to.not.equal(testSchema);
    expect(printSchema(testSchema)).to.equal(originalPrint);
    expect(printSchema(extendedSchema)).to.equal(dedent`
      type Bar implements SomeInterface {
        name: String
        some: SomeInterface
        foo: Foo
      }

      type Biz implements SomeInterface {
        fizz: String
        name: String
        some: SomeInterface
      }

      type Foo implements SomeInterface {
        name: String
        some: SomeInterface
        tree: [Foo]!
      }

      type Query {
        foo: Foo
        someUnion: SomeUnion
        someEnum: SomeEnum
        someInterface(id: ID!): SomeInterface
      }

      enum SomeEnum {
        ONE
        TWO
      }

      interface SomeInterface {
        name: String
        some: SomeInterface
      }

      union SomeUnion = Foo | Biz
    `);
  });

  it('extends objects by including new types', () => {
    const ast = parse(`
      extend type Foo {
        newObject: NewObject
        newInterface: NewInterface
        newUnion: NewUnion
        newScalar: NewScalar
        newEnum: NewEnum
        newTree: [Foo]!
      }

      type NewObject implements NewInterface {
        baz: String
      }

      type NewOtherObject {
        fizz: Int
      }

      interface NewInterface {
        baz: String
      }

      union NewUnion = NewObject | NewOtherObject

      scalar NewScalar

      enum NewEnum {
        OPTION_A
        OPTION_B
      }
    `);
    const originalPrint = printSchema(testSchema);
    const extendedSchema = extendSchema(testSchema, ast);
    expect(extendedSchema).to.not.equal(testSchema);
    expect(printSchema(testSchema)).to.equal(originalPrint);
    expect(printSchema(extendedSchema)).to.equal(dedent`
      type Bar implements SomeInterface {
        name: String
        some: SomeInterface
        foo: Foo
      }

      type Biz {
        fizz: String
      }

      type Foo implements SomeInterface {
        name: String
        some: SomeInterface
        tree: [Foo]!
        newObject: NewObject
        newInterface: NewInterface
        newUnion: NewUnion
        newScalar: NewScalar
        newEnum: NewEnum
        newTree: [Foo]!
      }

      enum NewEnum {
        OPTION_A
        OPTION_B
      }

      interface NewInterface {
        baz: String
      }

      type NewObject implements NewInterface {
        baz: String
      }

      type NewOtherObject {
        fizz: Int
      }

      scalar NewScalar

      union NewUnion = NewObject | NewOtherObject

      type Query {
        foo: Foo
        someUnion: SomeUnion
        someEnum: SomeEnum
        someInterface(id: ID!): SomeInterface
      }

      enum SomeEnum {
        ONE
        TWO
      }

      interface SomeInterface {
        name: String
        some: SomeInterface
      }

      union SomeUnion = Foo | Biz
    `);
  });

  it('extends objects by adding implemented new interfaces', () => {
    const ast = parse(`
      extend type Foo implements NewInterface {
        baz: String
      }

      interface NewInterface {
        baz: String
      }
    `);
    const originalPrint = printSchema(testSchema);
    const extendedSchema = extendSchema(testSchema, ast);
    expect(extendedSchema).to.not.equal(testSchema);
    expect(printSchema(testSchema)).to.equal(originalPrint);
    expect(printSchema(extendedSchema)).to.equal(dedent`
      type Bar implements SomeInterface {
        name: String
        some: SomeInterface
        foo: Foo
      }

      type Biz {
        fizz: String
      }

      type Foo implements SomeInterface & NewInterface {
        name: String
        some: SomeInterface
        tree: [Foo]!
        baz: String
      }

      interface NewInterface {
        baz: String
      }

      type Query {
        foo: Foo
        someUnion: SomeUnion
        someEnum: SomeEnum
        someInterface(id: ID!): SomeInterface
      }

      enum SomeEnum {
        ONE
        TWO
      }

      interface SomeInterface {
        name: String
        some: SomeInterface
      }

      union SomeUnion = Foo | Biz
    `);
  });

  it('extends objects multiple times', () => {
    const ast = parse(`
      extend type Biz implements NewInterface {
        buzz: String
      }

      extend type Biz implements SomeInterface {
        name: String
        some: SomeInterface
        newFieldA: Int
      }

      extend type Biz {
        newFieldA: Int
        newFieldB: Float
      }

      interface NewInterface {
        buzz: String
      }
    `);
    const originalPrint = printSchema(testSchema);
    const extendedSchema = extendSchema(testSchema, ast);
    expect(extendedSchema).to.not.equal(testSchema);
    expect(printSchema(testSchema)).to.equal(originalPrint);
    expect(printSchema(extendedSchema)).to.equal(dedent`
      type Bar implements SomeInterface {
        name: String
        some: SomeInterface
        foo: Foo
      }

      type Biz implements NewInterface & SomeInterface {
        fizz: String
        buzz: String
        name: String
        some: SomeInterface
        newFieldA: Int
        newFieldB: Float
      }

      type Foo implements SomeInterface {
        name: String
        some: SomeInterface
        tree: [Foo]!
      }

      interface NewInterface {
        buzz: String
      }

      type Query {
        foo: Foo
        someUnion: SomeUnion
        someEnum: SomeEnum
        someInterface(id: ID!): SomeInterface
      }

      enum SomeEnum {
        ONE
        TWO
      }

      interface SomeInterface {
        name: String
        some: SomeInterface
      }

      union SomeUnion = Foo | Biz
    `);
  });

  it('extends interfaces by adding new fields', () => {
    const ast = parse(`
      extend interface SomeInterface {
        newField: String
      }

      extend type Bar {
        newField: String
      }

      extend type Foo {
        newField: String
      }
    `);
    const originalPrint = printSchema(testSchema);
    const extendedSchema = extendSchema(testSchema, ast);
    expect(extendedSchema).to.not.equal(testSchema);
    expect(printSchema(testSchema)).to.equal(originalPrint);
    expect(printSchema(extendedSchema)).to.equal(dedent`
      type Bar implements SomeInterface {
        name: String
        some: SomeInterface
        foo: Foo
        newField: String
      }

      type Biz {
        fizz: String
      }

      type Foo implements SomeInterface {
        name: String
        some: SomeInterface
        tree: [Foo]!
        newField: String
      }

      type Query {
        foo: Foo
        someUnion: SomeUnion
        someEnum: SomeEnum
        someInterface(id: ID!): SomeInterface
      }

      enum SomeEnum {
        ONE
        TWO
      }

      interface SomeInterface {
        name: String
        some: SomeInterface
        newField: String
      }

      union SomeUnion = Foo | Biz
    `);
  });

  it('allows extension of interface with missing Object fields', () => {
    const ast = parse(`
      extend interface SomeInterface {
        newObject: NewObject
        newInterface: NewInterface
        newUnion: NewUnion
        newScalar: NewScalar
        newTree: [Foo]!
        newField(arg1: String, arg2: NewEnum!): String
      }

      type NewObject implements NewInterface {
        baz: String
      }

      type NewOtherObject {
        fizz: Int
      }

      interface NewInterface {
        baz: String
      }

      union NewUnion = NewObject | NewOtherObject

      scalar NewScalar

      enum NewEnum {
        OPTION_A
        OPTION_B
      }
    `);
    const originalPrint = printSchema(testSchema);
    const extendedSchema = extendSchema(testSchema, ast);
    expect(extendedSchema).to.not.equal(testSchema);
    expect(printSchema(testSchema)).to.equal(originalPrint);
    expect(printSchema(extendedSchema)).to.equal(dedent`
      type Bar implements SomeInterface {
        name: String
        some: SomeInterface
        foo: Foo
      }

      type Biz {
        fizz: String
      }

      type Foo implements SomeInterface {
        name: String
        some: SomeInterface
        tree: [Foo]!
      }

      enum NewEnum {
        OPTION_A
        OPTION_B
      }

      interface NewInterface {
        baz: String
      }

      type NewObject implements NewInterface {
        baz: String
      }

      type NewOtherObject {
        fizz: Int
      }

      scalar NewScalar

      union NewUnion = NewObject | NewOtherObject

      type Query {
        foo: Foo
        someUnion: SomeUnion
        someEnum: SomeEnum
        someInterface(id: ID!): SomeInterface
      }

      enum SomeEnum {
        ONE
        TWO
      }

      interface SomeInterface {
        name: String
        some: SomeInterface
        newObject: NewObject
        newInterface: NewInterface
        newUnion: NewUnion
        newScalar: NewScalar
        newTree: [Foo]!
        newField(arg1: String, arg2: NewEnum!): String
      }

      union SomeUnion = Foo | Biz
    `);
  });

  it('extends interfaces multiple times', () => {
    const ast = parse(`
      extend interface SomeInterface {
        newFieldA: Int
      }

      extend interface SomeInterface {
        newFieldB(test: Boolean): String
      }
    `);
    const originalPrint = printSchema(testSchema);
    const extendedSchema = extendSchema(testSchema, ast);
    expect(extendedSchema).to.not.equal(testSchema);
    expect(printSchema(testSchema)).to.equal(originalPrint);
    expect(printSchema(extendedSchema)).to.equal(dedent`
      type Bar implements SomeInterface {
        name: String
        some: SomeInterface
        foo: Foo
      }

      type Biz {
        fizz: String
      }

      type Foo implements SomeInterface {
        name: String
        some: SomeInterface
        tree: [Foo]!
      }

      type Query {
        foo: Foo
        someUnion: SomeUnion
        someEnum: SomeEnum
        someInterface(id: ID!): SomeInterface
      }

      enum SomeEnum {
        ONE
        TWO
      }

      interface SomeInterface {
        name: String
        some: SomeInterface
        newFieldA: Int
        newFieldB(test: Boolean): String
      }

      union SomeUnion = Foo | Biz
    `);
  });

  it('may extend mutations and subscriptions', () => {
    const mutationSchema = new GraphQLSchema({
      query: new GraphQLObjectType({
        name: 'Query',
        fields: () => ({
          queryField: { type: GraphQLString },
        }),
      }),
      mutation: new GraphQLObjectType({
        name: 'Mutation',
        fields: () => ({
          mutationField: { type: GraphQLString },
        }),
      }),
      subscription: new GraphQLObjectType({
        name: 'Subscription',
        fields: () => ({
          subscriptionField: { type: GraphQLString },
        }),
      }),
    });

    const ast = parse(`
      extend type Query {
        newQueryField: Int
      }

      extend type Mutation {
        newMutationField: Int
      }

      extend type Subscription {
        newSubscriptionField: Int
      }
    `);
    const originalPrint = printSchema(mutationSchema);
    const extendedSchema = extendSchema(mutationSchema, ast);
    expect(extendedSchema).to.not.equal(mutationSchema);
    expect(printSchema(mutationSchema)).to.equal(originalPrint);
    expect(printSchema(extendedSchema)).to.equal(dedent`
      type Mutation {
        mutationField: String
        newMutationField: Int
      }

      type Query {
        queryField: String
        newQueryField: Int
      }

      type Subscription {
        subscriptionField: String
        newSubscriptionField: Int
      }
    `);
  });

  it('may extend directives with new simple directive', () => {
    const ast = parse(`
      directive @neat on QUERY
    `);

    const extendedSchema = extendSchema(testSchema, ast);
    const newDirective = extendedSchema.getDirective('neat');
    expect(newDirective.name).to.equal('neat');
    expect(newDirective.locations).to.contain('QUERY');
  });

  it('sets correct description when extending with a new directive', () => {
    const ast = parse(`
      """
      new directive
      """
      directive @new on QUERY
    `);

    const extendedSchema = extendSchema(testSchema, ast);
    const newDirective = extendedSchema.getDirective('new');
    expect(newDirective.description).to.equal('new directive');
  });

  it('sets correct description using legacy comments', () => {
    const ast = parse(`
      # new directive
      directive @new on QUERY
    `);

    const extendedSchema = extendSchema(testSchema, ast, {
      commentDescriptions: true,
    });
    const newDirective = extendedSchema.getDirective('new');
    expect(newDirective.description).to.equal('new directive');
  });

  it('may extend directives with new complex directive', () => {
    const ast = parse(`
      directive @profile(enable: Boolean! tag: String) on QUERY | FIELD
    `);

    const extendedSchema = extendSchema(testSchema, ast);
    const extendedDirective = extendedSchema.getDirective('profile');
    expect(extendedDirective.locations).to.contain('QUERY');
    expect(extendedDirective.locations).to.contain('FIELD');

    const args = extendedDirective.args;
    const arg0 = args[0];
    const arg1 = args[1];

    expect(args.length).to.equal(2);
    expect(arg0.name).to.equal('enable');
    expect(isNonNullType(arg0.type)).to.equal(true);
    expect(isScalarType(arg0.type.ofType)).to.equal(true);

    expect(arg1.name).to.equal('tag');
    expect(isScalarType(arg1.type)).to.equal(true);
  });

  it('does not allow replacing a default directive', () => {
    const ast = parse(`
      directive @include(if: Boolean!) on FIELD | FRAGMENT_SPREAD
    `);

    expect(() => extendSchema(testSchema, ast)).to.throw(
      'Directive "include" already exists in the schema. It cannot be ' +
        'redefined.',
    );
  });

  it('does not allow replacing a custom directive', () => {
    const ast = parse(`
      directive @meow(if: Boolean!) on FIELD | FRAGMENT_SPREAD
    `);

    const extendedSchema = extendSchema(testSchema, ast);

    const replacementAst = parse(`
      directive @meow(if: Boolean!) on FIELD | QUERY
    `);

    expect(() => extendSchema(extendedSchema, replacementAst)).to.throw(
      'Directive "meow" already exists in the schema. It cannot be ' +
        'redefined.',
    );
  });

  it('does not allow replacing an existing type', () => {
    const ast = parse(`
      type Bar {
        baz: String
      }
    `);
    expect(() => extendSchema(testSchema, ast)).to.throw(
      'Type "Bar" already exists in the schema. It cannot also be defined ' +
        'in this type definition.',
    );
  });

  it('does not allow replacing an existing field', () => {
    const ast = parse(`
      extend type Bar {
        foo: Foo
      }
    `);
    expect(() => extendSchema(testSchema, ast)).to.throw(
      'Field "Bar.foo" already exists in the schema. It cannot also be ' +
        'defined in this type extension.',
    );
  });

  it('does not allow referencing an unknown type', () => {
    const ast = parse(`
      extend type Bar {
        quix: Quix
      }
    `);
    expect(() => extendSchema(testSchema, ast)).to.throw(
      'Unknown type: "Quix". Ensure that this type exists either in the ' +
        'original schema, or is added in a type definition.',
    );
  });

  it('does not allow extending an unknown type', () => {
    const ast = parse(`
      extend type UnknownType {
        baz: String
      }
    `);
    expect(() => extendSchema(testSchema, ast)).to.throw(
      'Cannot extend type "UnknownType" because it does not exist in the ' +
        'existing schema.',
    );
  });

<<<<<<< HEAD
  it('does not allow extending an unknown interface type', () => {
    const ast = parse(`
      extend interface UnknownInterfaceType {
        baz: String
      }
    `);
    expect(() => extendSchema(testSchema, ast)).to.throw(
      'Cannot extend interface "UnknownInterfaceType" because it does not ' +
        'exist in the existing schema.',
    );
=======
  it('maintains configuration of the original schema object', () => {
    const testSchemaWithLegacyNames = new GraphQLSchema({
      query: new GraphQLObjectType({
        name: 'Query',
        fields: () => ({
          id: { type: GraphQLID },
        }),
      }),
      allowedLegacyNames: ['__badName'],
    });
    const ast = parse(`
      extend type Query {
        __badName: String
      }
    `);
    const schema = extendSchema(testSchemaWithLegacyNames, ast);
    expect(schema.__allowedLegacyNames).to.deep.equal(['__badName']);
>>>>>>> f0eced97
  });

  describe('does not allow extending a non-object type', () => {
    it('not an object', () => {
      const ast = parse(`
        extend type SomeInterface {
          baz: String
        }
      `);
      expect(() => extendSchema(testSchema, ast)).to.throw(
        'Cannot extend non-object type "SomeInterface".',
      );
    });

    it('not an interface', () => {
      const ast = parse(`
        extend interface Foo {
          baz: String
        }
      `);
      expect(() => extendSchema(testSchema, ast)).to.throw(
        'Cannot extend non-interface type "Foo".',
      );
    });

    it('not a scalar', () => {
      const ast = parse(`
        extend type String {
          baz: String
        }
      `);
      expect(() => extendSchema(testSchema, ast)).to.throw(
        'Cannot extend non-object type "String".',
      );
    });
  });
});<|MERGE_RESOLUTION|>--- conflicted
+++ resolved
@@ -1208,7 +1208,6 @@
     );
   });
 
-<<<<<<< HEAD
   it('does not allow extending an unknown interface type', () => {
     const ast = parse(`
       extend interface UnknownInterfaceType {
@@ -1219,7 +1218,8 @@
       'Cannot extend interface "UnknownInterfaceType" because it does not ' +
         'exist in the existing schema.',
     );
-=======
+  });
+
   it('maintains configuration of the original schema object', () => {
     const testSchemaWithLegacyNames = new GraphQLSchema({
       query: new GraphQLObjectType({
@@ -1237,7 +1237,6 @@
     `);
     const schema = extendSchema(testSchemaWithLegacyNames, ast);
     expect(schema.__allowedLegacyNames).to.deep.equal(['__badName']);
->>>>>>> f0eced97
   });
 
   describe('does not allow extending a non-object type', () => {
