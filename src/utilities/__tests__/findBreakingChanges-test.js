/**
 *  Copyright (c) 2016, Facebook, Inc.
 *  All rights reserved.
 *
 *  This source code is licensed under the BSD-style license found in the
 *  LICENSE file in the root directory of this source tree. An additional grant
 *  of patent rights can be found in the PATENTS file in the same directory.
 */

import { expect } from 'chai';
import { describe, it } from 'mocha';
import {
  GraphQLBoolean,
  GraphQLEnumType,
  GraphQLInterfaceType,
  GraphQLObjectType,
  GraphQLSchema,
  GraphQLString,
  GraphQLUnionType,
  GraphQLInt,
  GraphQLNonNull,
} from '../../type';
import {
  BreakingChangeType,
  DangerousChangeType,
  findBreakingChanges,
  findDangerousChanges,
  findFieldsThatChangedType,
  findRemovedTypes,
  findTypesRemovedFromUnions,
  findTypesThatChangedKind,
  findValuesRemovedFromEnums,
<<<<<<< HEAD
  findBreakingArgChanges,
=======
  findArgChanges,
>>>>>>> b9e7c0d4
} from '../findBreakingChanges';

describe('findBreakingChanges', () => {
  const queryType = new GraphQLObjectType({
    name: 'Query',
    fields: {
      field1: { type: GraphQLString },
    }
  });

  it('should detect if a type was removed or not', () => {
    const type1 = new GraphQLObjectType({
      name: 'Type1',
      fields: {
        field1: { type: GraphQLString },
      }
    });
    const type2 = new GraphQLObjectType({
      name: 'Type2',
      fields: {
        field1: { type: GraphQLString },
      }
    });

    const oldSchema = new GraphQLSchema({
      query: queryType,
      types: [
        type1,
        type2,
      ]
    });
    const newSchema = new GraphQLSchema({
      query: queryType,
      types: [
        type2,
      ]
    });
    expect(findRemovedTypes(oldSchema, newSchema)).to.eql([
      {
        type: BreakingChangeType.TYPE_REMOVED,
        description: 'Type1 was removed.',
      }
    ]);
    expect(findRemovedTypes(oldSchema, oldSchema)).to.eql([]);
  });

  it('should detect if a type changed its type', () => {
    const objectType = new GraphQLObjectType({
      name: 'ObjectType',
      fields: {
        field1: { type: GraphQLString },
      }
    });

    const interfaceType1 = new GraphQLInterfaceType({
      name: 'Type1',
      fields: {
        field1: { type: GraphQLString },
      }
    });
    const unionType1 = new GraphQLUnionType({
      name: 'Type1',
      types: [ objectType ],
      resolveType: () => null,
    });

    const oldSchema = new GraphQLSchema({
      query: queryType,
      types: [
        interfaceType1,
      ]
    });
    const newSchema = new GraphQLSchema({
      query: queryType,
      types: [
        unionType1,
      ]
    });
    expect(findTypesThatChangedKind(oldSchema, newSchema)).to.eql([
      {
        type: BreakingChangeType.TYPE_CHANGED_KIND,
        description: 'Type1 changed from an Interface type to a Union type.',
      }
    ]);
  });

  it('should detect if a field on a type was deleted or changed type', () => {
    const TypeA = new GraphQLObjectType({
      name: 'TypeA',
      fields: {
        field1: { type: GraphQLString },
      }
    });
    // logically equivalent to TypeA; findBreakingFieldChanges shouldn't
    // treat this as differnt than TypeA
    const TypeA2 = new GraphQLObjectType({
      name: 'TypeA',
      fields: {
        field1: { type: GraphQLString },
      }
    });
    const TypeB = new GraphQLObjectType({
      name: 'TypeB',
      fields: {
        field1: { type: GraphQLString },
      }
    });

    const oldType1 = new GraphQLInterfaceType({
      name: 'Type1',
      fields: {
        field1: { type: TypeA },
        field2: { type: GraphQLString },
        field3: { type: GraphQLString },
        field4: { type: TypeA },
      }
    });
    const newType1 = new GraphQLInterfaceType({
      name: 'Type1',
      fields: {
        field1: { type: TypeA2 },
        field3: { type: GraphQLBoolean },
        field4: { type: TypeB },
        field5: { type: GraphQLString },
      }
    });

    const oldSchema = new GraphQLSchema({
      query: queryType,
      types: [
        oldType1,
      ]
    });
    const newSchema = new GraphQLSchema({
      query: queryType,
      types: [
        newType1,
      ]
    });

    const expectedFieldChanges = [
      {
        type: BreakingChangeType.FIELD_REMOVED,
        description: 'Type1.field2 was removed.',
      },
      {
        type: BreakingChangeType.FIELD_CHANGED_KIND,
        description: 'Type1.field3 changed type from String to Boolean.',
      },
      {
        type: BreakingChangeType.FIELD_CHANGED_KIND,
        description: 'Type1.field4 changed type from TypeA to TypeB.',
      },
    ];
    expect(findFieldsThatChangedType(oldSchema, newSchema)).to.eql(
      expectedFieldChanges
    );
  });

  it('should detect if a type was removed from a union type', () => {
    const type1 = new GraphQLObjectType({
      name: 'Type1',
      fields: {
        field1: { type: GraphQLString },
      }
    });
    // logially equivalent to type1; findTypesRemovedFromUnions should not
    // treat this as different than type1
    const type1a = new GraphQLObjectType({
      name: 'Type1',
      fields: {
        field1: { type: GraphQLString },
      }
    });
    const type2 = new GraphQLObjectType({
      name: 'Type2',
      fields: {
        field1: { type: GraphQLString },
      }
    });
    const type3 = new GraphQLObjectType({
      name: 'Type3',
      fields: {
        field1: { type: GraphQLString },
      }
    });

    const oldUnionType = new GraphQLUnionType({
      name: 'UnionType1',
      types: [ type1, type2 ],
      resolveType: () => null,
    });
    const newUnionType = new GraphQLUnionType({
      name: 'UnionType1',
      types: [ type1a, type3 ],
      resolveType: () => null,
    });

    const oldSchema = new GraphQLSchema({
      query: queryType,
      types: [
        oldUnionType,
      ]
    });
    const newSchema = new GraphQLSchema({
      query: queryType,
      types: [
        newUnionType,
      ]
    });

    expect(findTypesRemovedFromUnions(oldSchema, newSchema)).to.eql([
      {
        type: BreakingChangeType.TYPE_REMOVED_FROM_UNION,
        description: 'Type2 was removed from union type UnionType1.',
      },
    ]);
  });

  it('should detect if a value was removed from an enum type', () => {
    const oldEnumType = new GraphQLEnumType({
      name: 'EnumType1',
      values: {
        VALUE0: { value: 0 },
        VALUE1: { value: 1 },
        VALUE2: { value: 2 },
      }
    });
    const newEnumType = new GraphQLEnumType({
      name: 'EnumType1',
      values: {
        VALUE0: { value: 0 },
        VALUE2: { value: 2 },
        VALUE3: { value: 3 },
      }
    });

    const oldSchema = new GraphQLSchema({
      query: queryType,
      types: [
        oldEnumType,
      ]
    });
    const newSchema = new GraphQLSchema({
      query: queryType,
      types: [
        newEnumType,
      ]
    });

    expect(findValuesRemovedFromEnums(oldSchema, newSchema)).to.eql([
      {
        type: BreakingChangeType.VALUE_REMOVED_FROM_ENUM,
        description: 'VALUE1 was removed from enum type EnumType1.',
      },
    ]);
  });

  it('should detect if a type argument was removed', () => {
    const oldType = new GraphQLObjectType({
      name: 'Type1',
      fields: {
        field1: {
          type: GraphQLString,
          args: {
            name: {
              type: GraphQLString,
            },
          },
        },
      },
    });

    const newType = new GraphQLObjectType({
      name: 'Type1',
      fields: {
        field1: {
          type: GraphQLString,
          args: {},
        },
      },
    });

    const oldSchema = new GraphQLSchema({
      query: queryType,
      types: [
        oldType,
      ]
    });

    const newSchema = new GraphQLSchema({
      query: queryType,
      types: [
        newType,
      ]
    });

<<<<<<< HEAD
    expect(findBreakingArgChanges(oldSchema, newSchema)).to.eql([
=======
    expect(
      findArgChanges(oldSchema, newSchema).breakingChanges
    ).to.eql([
>>>>>>> b9e7c0d4
      {
        type: BreakingChangeType.ARG_REMOVED,
        description: 'Type1.field1 arg name was removed',
      }
    ]);
  });

  it('should detect if a type argument has changed', () => {
    const oldType = new GraphQLObjectType({
      name: 'Type1',
      fields: {
        field1: {
          type: GraphQLString,
          args: {
            name: {
              type: GraphQLString,
            },
          },
        },
      },
    });

    const newType = new GraphQLObjectType({
      name: 'Type1',
      fields: {
        field1: {
          type: GraphQLString,
          args: {
            name: {
              type: GraphQLInt,
            },
          },
        },
      },
    });

    const oldSchema = new GraphQLSchema({
      query: queryType,
      types: [
        oldType,
      ]
    });

    const newSchema = new GraphQLSchema({
      query: queryType,
      types: [
        newType,
      ]
    });

<<<<<<< HEAD
    expect(findBreakingArgChanges(oldSchema, newSchema)).to.eql([
=======
    expect(
      findArgChanges(oldSchema, newSchema).breakingChanges
    ).to.eql([
>>>>>>> b9e7c0d4
      {
        type: BreakingChangeType.ARG_CHANGED_KIND,
        description: 'Type1.field1 arg name has changed type ' +
          'from String to Int',
      }
    ]);
  });

<<<<<<< HEAD
  it('should detect if an argument\'s defaultValue has changed', () => {
    const oldType = new GraphQLObjectType({
      name: 'Type1',
      fields: {
        field1: {
          type: GraphQLString,
          args: {
            name: {
              type: GraphQLString,
              defaultValue: 'test',
            },
          },
        },
      },
    });

    const newType = new GraphQLObjectType({
      name: 'Type1',
      fields: {
        field1: {
          type: GraphQLString,
          args: {
            name: {
              type: GraphQLString,
              defaultValue: 'Test',
            },
          },
        },
      },
    });

    const oldSchema = new GraphQLSchema({
      query: queryType,
      types: [
        oldType,
      ]
    });

    const newSchema = new GraphQLSchema({
      query: queryType,
      types: [
        newType,
      ]
    });

    expect(findBreakingArgChanges(oldSchema, newSchema)).to.eql([
      {
        type: BreakingChangeType.ARG_DEFAULT_VALUE_CHANGE,
        description: 'Type1.field1 arg name has changed defaultValue',
      }
    ]);
  });

=======
>>>>>>> b9e7c0d4
  it('should consider args that move away from NonNull as non-breaking', () => {
    const oldType = new GraphQLObjectType({
      name: 'Type1',
      fields: {
        field1: {
          type: GraphQLString,
          args: {
            name: {
              type: new GraphQLNonNull(GraphQLString),
            },
          },
        },
      },
    });

    const newType = new GraphQLObjectType({
      name: 'Type1',
      fields: {
        field1: {
          type: GraphQLString,
          args: {
            name: {
              type: GraphQLString,
            },
          },
        },
      },
    });

    const oldSchema = new GraphQLSchema({
      query: queryType,
      types: [
        oldType,
      ]
    });

    const newSchema = new GraphQLSchema({
      query: queryType,
      types: [
        newType,
      ]
    });

<<<<<<< HEAD
    expect(findBreakingArgChanges(oldSchema, newSchema)).to.eql([]);
=======
    expect(
      findArgChanges(oldSchema, newSchema).breakingChanges
    ).to.eql([]);
>>>>>>> b9e7c0d4
  });

  it('should detect all breaking changes', () => {
    const typeThatGetsRemoved = new GraphQLObjectType({
      name: 'TypeThatGetsRemoved',
      fields: {
        field1: { type: GraphQLString },
      }
    });

    const argThatChanges = new GraphQLObjectType({
      name: 'ArgThatChanges',
      fields: {
        field1: {
          type: GraphQLString,
          args: {
            id: { type: GraphQLInt },
          },
        },
      },
    });

    const argChanged = new GraphQLObjectType({
      name: 'ArgThatChanges',
      fields: {
        field1: {
          type: GraphQLString,
          args: {
            id: { type: GraphQLString },
          },
        },
      },
    });

    const typeThatChangesTypeOld = new GraphQLObjectType({
      name: 'TypeThatChangesType',
      fields: {
        field1: { type: GraphQLString },
      }
    });
    const typeThatChangesTypeNew = new GraphQLInterfaceType({
      name: 'TypeThatChangesType',
      fields: {
        field1: { type: GraphQLString },
      }
    });

    const typeThatHasBreakingFieldChangesOld = new GraphQLInterfaceType({
      name: 'TypeThatHasBreakingFieldChanges',
      fields: {
        field1: { type: GraphQLString },
        field2: { type: GraphQLString },
      }
    });
    const typeThatHasBreakingFieldChangesNew = new GraphQLInterfaceType({
      name: 'TypeThatHasBreakingFieldChanges',
      fields: {
        field2: { type: GraphQLBoolean },
      }
    });

    const typeInUnion1 = new GraphQLObjectType({
      name: 'TypeInUnion1',
      fields: {
        field1: { type: GraphQLString },
      }
    });
    const typeInUnion2 = new GraphQLObjectType({
      name: 'TypeInUnion2',
      fields: {
        field1: { type: GraphQLString },
      }
    });
    const unionTypeThatLosesATypeOld = new GraphQLUnionType({
      name: 'UnionTypeThatLosesAType',
      types: [ typeInUnion1, typeInUnion2 ],
      resolveType: () => null,
    });
    const unionTypeThatLosesATypeNew = new GraphQLUnionType({
      name: 'UnionTypeThatLosesAType',
      types: [ typeInUnion1 ],
      resolveType: () => null,
    });

    const enumTypeThatLosesAValueOld = new GraphQLEnumType({
      name: 'EnumTypeThatLosesAValue',
      values: {
        VALUE0: { value: 0 },
        VALUE1: { value: 1 },
        VALUE2: { value: 2 },
      }
    });
    const enumTypeThatLosesAValueNew = new GraphQLEnumType({
      name: 'EnumTypeThatLosesAValue',
      values: {
        VALUE1: { value: 1 },
        VALUE2: { value: 2 },
      }
    });

    const oldSchema = new GraphQLSchema({
      query: queryType,
      types: [
        typeThatGetsRemoved,
        typeThatChangesTypeOld,
        typeThatHasBreakingFieldChangesOld,
        unionTypeThatLosesATypeOld,
        enumTypeThatLosesAValueOld,
        argThatChanges
      ]
    });

    const newSchema = new GraphQLSchema({
      query: queryType,
      types: [
        typeThatChangesTypeNew,
        typeThatHasBreakingFieldChangesNew,
        unionTypeThatLosesATypeNew,
        enumTypeThatLosesAValueNew,
        argChanged,
      ]
    });

    const expectedBreakingChanges = [
      {
        type: BreakingChangeType.TYPE_REMOVED,
        description: 'TypeThatGetsRemoved was removed.',
      },
      {
        type: BreakingChangeType.TYPE_REMOVED,
        description: 'TypeInUnion2 was removed.',
      },
      {
        description: 'Int was removed.',
        type: BreakingChangeType.TYPE_REMOVED,
      },
      {
        type: BreakingChangeType.TYPE_CHANGED_KIND,
        description: 'TypeThatChangesType changed from an Object type to an ' +
          'Interface type.',
      },
      {
        type: BreakingChangeType.FIELD_REMOVED,
        description: 'TypeThatHasBreakingFieldChanges.field1 was removed.',
      },
      {
        type: BreakingChangeType.FIELD_CHANGED_KIND,
        description: 'TypeThatHasBreakingFieldChanges.field2 changed type ' +
          'from String to Boolean.',
      },
      {
        type: BreakingChangeType.TYPE_REMOVED_FROM_UNION,
        description: 'TypeInUnion2 was removed from union type ' +
          'UnionTypeThatLosesAType.',
      },
      {
        type: BreakingChangeType.VALUE_REMOVED_FROM_ENUM,
        description: 'VALUE0 was removed from enum type ' +
          'EnumTypeThatLosesAValue.',
      },
      {
        type: BreakingChangeType.ARG_CHANGED_KIND,
        description: 'ArgThatChanges.field1 arg id has changed ' +
          'type from Int to String',
      },
    ];
    expect(findBreakingChanges(oldSchema, newSchema)).to.eql(
      expectedBreakingChanges
    );
  });
});

describe('findDangerousChanges', () => {
  const queryType = new GraphQLObjectType({
    name: 'Query',
    fields: {
      field1: { type: GraphQLString },
    }
  });

  describe('findArgChanges', () => {
    it('should detect if an argument\'s defaultValue has changed', () => {
      const oldType = new GraphQLObjectType({
        name: 'Type1',
        fields: {
          field1: {
            type: GraphQLString,
            args: {
              name: {
                type: GraphQLString,
                defaultValue: 'test',
              },
            },
          },
        },
      });

      const newType = new GraphQLObjectType({
        name: 'Type1',
        fields: {
          field1: {
            type: GraphQLString,
            args: {
              name: {
                type: GraphQLString,
                defaultValue: 'Test',
              },
            },
          },
        },
      });

      const oldSchema = new GraphQLSchema({
        query: queryType,
        types: [
          oldType,
        ]
      });

      const newSchema = new GraphQLSchema({
        query: queryType,
        types: [
          newType,
        ]
      });

      expect(
        findArgChanges(oldSchema, newSchema).dangerousChanges
      ).to.eql([
        {
          type: DangerousChangeType.ARG_DEFAULT_VALUE_CHANGE,
          description: 'Type1.field1 arg name has changed defaultValue',
        }
      ]);
    });
  });

  it('should find all dangerous changes', () => {
    const oldType = new GraphQLObjectType({
      name: 'Type1',
      fields: {
        field1: {
          type: GraphQLString,
          args: {
            name: {
              type: GraphQLString,
              defaultValue: 'test',
            },
          },
        },
      },
    });

    const newType = new GraphQLObjectType({
      name: 'Type1',
      fields: {
        field1: {
          type: GraphQLString,
          args: {
            name: {
              type: GraphQLString,
              defaultValue: 'Test',
            },
          },
        },
      },
    });

    const oldSchema = new GraphQLSchema({
      query: queryType,
      types: [
        oldType,
      ]
    });

    const newSchema = new GraphQLSchema({
      query: queryType,
      types: [
        newType,
      ]
    });

    const expectedDangerousChanges = [
      {
        description: 'Type1.field1 arg name has changed defaultValue',
        type: 'ARG_DEFAULT_VALUE_CHANGE'
      }
    ];

    expect(findDangerousChanges(oldSchema, newSchema)).to.eql(
      expectedDangerousChanges
    );
  });
});<|MERGE_RESOLUTION|>--- conflicted
+++ resolved
@@ -30,11 +30,7 @@
   findTypesRemovedFromUnions,
   findTypesThatChangedKind,
   findValuesRemovedFromEnums,
-<<<<<<< HEAD
-  findBreakingArgChanges,
-=======
   findArgChanges,
->>>>>>> b9e7c0d4
 } from '../findBreakingChanges';
 
 describe('findBreakingChanges', () => {
@@ -332,13 +328,9 @@
       ]
     });
 
-<<<<<<< HEAD
-    expect(findBreakingArgChanges(oldSchema, newSchema)).to.eql([
-=======
     expect(
       findArgChanges(oldSchema, newSchema).breakingChanges
     ).to.eql([
->>>>>>> b9e7c0d4
       {
         type: BreakingChangeType.ARG_REMOVED,
         description: 'Type1.field1 arg name was removed',
@@ -389,13 +381,9 @@
       ]
     });
 
-<<<<<<< HEAD
-    expect(findBreakingArgChanges(oldSchema, newSchema)).to.eql([
-=======
     expect(
       findArgChanges(oldSchema, newSchema).breakingChanges
     ).to.eql([
->>>>>>> b9e7c0d4
       {
         type: BreakingChangeType.ARG_CHANGED_KIND,
         description: 'Type1.field1 arg name has changed type ' +
@@ -404,9 +392,22 @@
     ]);
   });
 
-<<<<<<< HEAD
-  it('should detect if an argument\'s defaultValue has changed', () => {
+  it('should consider args that move away from NonNull as non-breaking', () => {
     const oldType = new GraphQLObjectType({
+      name: 'Type1',
+      fields: {
+        field1: {
+          type: GraphQLString,
+          args: {
+            name: {
+              type: new GraphQLNonNull(GraphQLString),
+            },
+          },
+        },
+      },
+    });
+
+    const newType = new GraphQLObjectType({
       name: 'Type1',
       fields: {
         field1: {
@@ -414,22 +415,6 @@
           args: {
             name: {
               type: GraphQLString,
-              defaultValue: 'test',
-            },
-          },
-        },
-      },
-    });
-
-    const newType = new GraphQLObjectType({
-      name: 'Type1',
-      fields: {
-        field1: {
-          type: GraphQLString,
-          args: {
-            name: {
-              type: GraphQLString,
-              defaultValue: 'Test',
             },
           },
         },
@@ -450,66 +435,9 @@
       ]
     });
 
-    expect(findBreakingArgChanges(oldSchema, newSchema)).to.eql([
-      {
-        type: BreakingChangeType.ARG_DEFAULT_VALUE_CHANGE,
-        description: 'Type1.field1 arg name has changed defaultValue',
-      }
-    ]);
-  });
-
-=======
->>>>>>> b9e7c0d4
-  it('should consider args that move away from NonNull as non-breaking', () => {
-    const oldType = new GraphQLObjectType({
-      name: 'Type1',
-      fields: {
-        field1: {
-          type: GraphQLString,
-          args: {
-            name: {
-              type: new GraphQLNonNull(GraphQLString),
-            },
-          },
-        },
-      },
-    });
-
-    const newType = new GraphQLObjectType({
-      name: 'Type1',
-      fields: {
-        field1: {
-          type: GraphQLString,
-          args: {
-            name: {
-              type: GraphQLString,
-            },
-          },
-        },
-      },
-    });
-
-    const oldSchema = new GraphQLSchema({
-      query: queryType,
-      types: [
-        oldType,
-      ]
-    });
-
-    const newSchema = new GraphQLSchema({
-      query: queryType,
-      types: [
-        newType,
-      ]
-    });
-
-<<<<<<< HEAD
-    expect(findBreakingArgChanges(oldSchema, newSchema)).to.eql([]);
-=======
     expect(
       findArgChanges(oldSchema, newSchema).breakingChanges
     ).to.eql([]);
->>>>>>> b9e7c0d4
   });
 
   it('should detect all breaking changes', () => {
