import { inspect } from './inspect.js';

/* c8 ignore next 3 */
const isProduction =
  globalThis.process &&
  // eslint-disable-next-line no-undef
  process.env.NODE_ENV === 'production';

/**
 * A replacement for instanceof which includes an error warning when multi-realm
 * constructors are detected.
 * See: https://expressjs.com/en/advanced/best-practice-performance.html#set-node_env-to-production
 * See: https://webpack.js.org/guides/production/
 */
export const instanceOf: (value: unknown, constructor: Constructor) => boolean =
  /* c8 ignore next 6 */
  // FIXME: https://github.com/graphql/graphql-js/issues/2317
<<<<<<< HEAD
  globalThis.process != null && globalThis.process.env.NODE_ENV === 'production'
=======
  isProduction
>>>>>>> 9a91e338
    ? function instanceOf(value: unknown, constructor: Constructor): boolean {
        return value instanceof constructor;
      }
    : function instanceOf(value: unknown, constructor: Constructor): boolean {
        if (value instanceof constructor) {
          return true;
        }
        if (typeof value === 'object' && value !== null) {
          // Prefer Symbol.toStringTag since it is immune to minification.
          const className = constructor.prototype[Symbol.toStringTag];
          const valueClassName =
            // We still need to support constructor's name to detect conflicts with older versions of this library.
            Symbol.toStringTag in value
              ? value[Symbol.toStringTag]
              : value.constructor?.name;
          if (className === valueClassName) {
            const stringifiedValue = inspect(value);
            throw new Error(
              `Cannot use ${className} "${stringifiedValue}" from another module or realm.

Ensure that there is only one instance of "graphql" in the node_modules
directory. If different versions of "graphql" are the dependencies of other
relied on modules, use "resolutions" to ensure only one version is installed.

https://yarnpkg.com/en/docs/selective-version-resolutions

Duplicate "graphql" modules cannot be used at the same time since different
versions may have different capabilities and behavior. The data from one
version used in the function from another could produce confusing and
spurious results.`,
            );
          }
        }
        return false;
      };

interface Constructor extends Function {
  prototype: {
    [Symbol.toStringTag]: string;
  };
}<|MERGE_RESOLUTION|>--- conflicted
+++ resolved
@@ -2,7 +2,7 @@
 
 /* c8 ignore next 3 */
 const isProduction =
-  globalThis.process &&
+  globalThis.process != null &&
   // eslint-disable-next-line no-undef
   process.env.NODE_ENV === 'production';
 
@@ -15,11 +15,7 @@
 export const instanceOf: (value: unknown, constructor: Constructor) => boolean =
   /* c8 ignore next 6 */
   // FIXME: https://github.com/graphql/graphql-js/issues/2317
-<<<<<<< HEAD
-  globalThis.process != null && globalThis.process.env.NODE_ENV === 'production'
-=======
   isProduction
->>>>>>> 9a91e338
     ? function instanceOf(value: unknown, constructor: Constructor): boolean {
         return value instanceof constructor;
       }
