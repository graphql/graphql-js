import { expect } from 'chai';
import { describe, it } from 'mocha';

import resolveOnNextTick from '../../__testUtils__/resolveOnNextTick';

import invariant from '../../jsutils/invariant';
import isAsyncIterable from '../../jsutils/isAsyncIterable';

import type { DocumentNode } from '../../language/ast';
import { parse } from '../../language/parser';

import { GraphQLError } from '../../error/GraphQLError';

import { GraphQLSchema } from '../../type/schema';
import { GraphQLList, GraphQLObjectType } from '../../type/definition';
import { GraphQLInt, GraphQLString, GraphQLBoolean } from '../../type/scalars';

import { createSourceEventStream, subscribe } from '../subscribe';

import SimplePubSub from './simplePubSub';

type Email = {|
  from: string,
  subject: string,
  message: string,
  unread: boolean,
|};

const EmailType = new GraphQLObjectType({
  name: 'Email',
  fields: {
    from: { type: GraphQLString },
    subject: { type: GraphQLString },
    message: { type: GraphQLString },
    unread: { type: GraphQLBoolean },
  },
});

const InboxType = new GraphQLObjectType({
  name: 'Inbox',
  fields: {
    total: {
      type: GraphQLInt,
      resolve: (inbox) => inbox.emails.length,
    },
    unread: {
      type: GraphQLInt,
      resolve: (inbox) => inbox.emails.filter((email) => email.unread).length,
    },
    emails: { type: new GraphQLList(EmailType) },
  },
});

const QueryType = new GraphQLObjectType({
  name: 'Query',
  fields: {
    inbox: { type: InboxType },
  },
});

const EmailEventType = new GraphQLObjectType({
  name: 'EmailEvent',
  fields: {
    email: { type: EmailType },
    inbox: { type: InboxType },
  },
});

const emailSchema = emailSchemaWithResolvers();

function emailSchemaWithResolvers<T: mixed>(
  subscribeFn?: (T) => mixed,
  resolveFn?: (T) => mixed,
) {
  return new GraphQLSchema({
    query: QueryType,
    subscription: new GraphQLObjectType({
      name: 'Subscription',
      fields: {
        importantEmail: {
          type: EmailEventType,
          resolve: resolveFn,
          subscribe: subscribeFn,
          args: {
            priority: { type: GraphQLInt },
          },
        },
      },
    }),
  });
}

const defaultSubscriptionAST = parse(`
  subscription ($priority: Int = 0) {
    importantEmail(priority: $priority) {
      email {
        from
        subject
      }
      inbox {
        unread
        total
      }
    }
  }
`);

<<<<<<< HEAD
async function createSubscription(
  pubsub,
  schema = emailSchema,
  document = defaultSubscriptionAST,
  perEventContextResolver = undefined,
=======
function createSubscription(
  pubsub: SimplePubSub<Email>,
  schema: GraphQLSchema = emailSchema,
  document: DocumentNode = defaultSubscriptionAST,
>>>>>>> 00eab30f
) {
  const emails = [
    {
      from: 'joe@graphql.org',
      subject: 'Hello',
      message: 'Hello World',
      unread: false,
    },
  ];

  const data = {
    inbox: { emails },
    importantEmail: pubsub.getSubscriber((newEmail) => {
      emails.push(newEmail);

<<<<<<< HEAD
  // `subscribe` returns Promise<AsyncIterator | ExecutionResult>
  return {
    sendImportantEmail,
    // $FlowFixMe
    subscription: await subscribe({
      schema,
      document,
      rootValue: data,
      perEventContextResolver,
=======
      return {
        importantEmail: {
          email: newEmail,
          inbox: data.inbox,
        },
      };
>>>>>>> 00eab30f
    }),
  };

  return subscribe({ schema, document, rootValue: data });
}

async function expectPromiseToThrow(
  promise: () => Promise<mixed>,
  message: string,
) {
  try {
    await promise();
    // istanbul ignore next (Shouldn't be reached)
    expect.fail('promise should have thrown but did not');
  } catch (error) {
    expect(error).to.be.an.instanceOf(Error);
    expect(error.message).to.equal(message);
  }
}

// Check all error cases when initializing the subscription.
describe('Subscription Initialization Phase', () => {
  it('accepts positional arguments', async () => {
    const document = parse(`
      subscription {
        importantEmail
      }
    `);

    async function* emptyAsyncIterator() {
      // Empty
    }

    // $FlowFixMe[incompatible-call]
    const ai = await subscribe(emailSchema, document, {
      importantEmail: emptyAsyncIterator,
    });

    ai.next();
    ai.return();
  });

  it('accepts multiple subscription fields defined in schema', async () => {
    const pubsub = new SimplePubSub();
    const SubscriptionTypeMultiple = new GraphQLObjectType({
      name: 'Subscription',
      fields: {
        importantEmail: { type: EmailEventType },
        nonImportantEmail: { type: EmailEventType },
      },
    });

    const testSchema = new GraphQLSchema({
      query: QueryType,
      subscription: SubscriptionTypeMultiple,
    });

    const subscription = await createSubscription(pubsub, testSchema);
    invariant(isAsyncIterable(subscription));

    pubsub.emit({
      from: 'yuzhi@graphql.org',
      subject: 'Alright',
      message: 'Tests are good',
      unread: true,
    });

    await subscription.next();
  });

  it('accepts type definition with sync subscribe function', async () => {
    const pubsub = new SimplePubSub();
    const schema = new GraphQLSchema({
      query: QueryType,
      subscription: new GraphQLObjectType({
        name: 'Subscription',
        fields: {
          importantEmail: {
            type: GraphQLString,
            subscribe: () => pubsub.getSubscriber(),
          },
        },
      }),
    });

    const subscription = await subscribe({
      schema,
      document: parse(`
        subscription {
          importantEmail
        }
      `),
    });
    invariant(isAsyncIterable(subscription));

    pubsub.emit({ importantEmail: {} });

    await subscription.next();
  });

  it('accepts type definition with async subscribe function', async () => {
    const pubsub = new SimplePubSub();
    const schema = new GraphQLSchema({
      query: QueryType,
      subscription: new GraphQLObjectType({
        name: 'Subscription',
        fields: {
          importantEmail: {
            type: GraphQLString,
            subscribe: async () => {
              await resolveOnNextTick();
              return pubsub.getSubscriber();
            },
          },
        },
      }),
    });

    const subscription = await subscribe({
      schema,
      document: parse(`
        subscription {
          importantEmail
        }
      `),
    });
    invariant(isAsyncIterable(subscription));

    expect(subscription).to.have.property('next');

    pubsub.emit({ importantEmail: {} });
    await subscription.next();
  });

  it('should only resolve the first field of invalid multi-field', async () => {
    let didResolveImportantEmail = false;
    let didResolveNonImportantEmail = false;

    const SubscriptionTypeMultiple = new GraphQLObjectType({
      name: 'Subscription',
      fields: {
        importantEmail: {
          type: EmailEventType,
          subscribe() {
            didResolveImportantEmail = true;
            return new SimplePubSub().getSubscriber();
          },
        },
        nonImportantEmail: {
          type: EmailEventType,
          // istanbul ignore next (Shouldn't be called)
          subscribe() {
            didResolveNonImportantEmail = true;
            return new SimplePubSub().getSubscriber();
          },
        },
      },
    });

    const schema = new GraphQLSchema({
      query: QueryType,
      subscription: SubscriptionTypeMultiple,
    });

    const subscription = await subscribe({
      schema,
      document: parse(`
        subscription {
          importantEmail
          nonImportantEmail
        }
      `),
    });
    invariant(isAsyncIterable(subscription));

    subscription.next(); // Ask for a result, but ignore it.

    expect(didResolveImportantEmail).to.equal(true);
    expect(didResolveNonImportantEmail).to.equal(false);

    // Close subscription
    subscription.return();
  });

  it('throws an error if schema is missing', async () => {
    const document = parse(`
      subscription {
        importantEmail
      }
    `);

    await expectPromiseToThrow(
      // $FlowExpectedError[incompatible-call]
      () => subscribe({ schema: null, document }),
      'Expected null to be a GraphQL schema.',
    );

    await expectPromiseToThrow(
      // $FlowExpectedError[incompatible-call]
      () => subscribe({ document }),
      'Expected undefined to be a GraphQL schema.',
    );
  });

  it('throws an error if document is missing', async () => {
    await expectPromiseToThrow(
      // $FlowExpectedError[incompatible-call]
      () => subscribe({ schema: emailSchema, document: null }),
      'Must provide document.',
    );

    await expectPromiseToThrow(
      // $FlowExpectedError[incompatible-call]
      () => subscribe({ schema: emailSchema }),
      'Must provide document.',
    );
  });

  it('resolves to an error for unknown subscription field', async () => {
    const ast = parse(`
      subscription {
        unknownField
      }
    `);

    const pubsub = new SimplePubSub();
    const subscription = await createSubscription(pubsub, emailSchema, ast);

    expect(subscription).to.deep.equal({
      errors: [
        {
          message: 'The subscription field "unknownField" is not defined.',
          locations: [{ line: 3, column: 9 }],
        },
      ],
    });
  });

  it('should pass through unexpected errors thrown in subscribe', async () => {
    let expectedError;
    try {
      // $FlowExpectedError[incompatible-call]
      await subscribe({ schema: emailSchema, document: {} });
    } catch (error) {
      expectedError = error;
    }
    expect(expectedError).to.be.instanceOf(Error);
  });

  it('throws an error if subscribe does not return an iterator', async () => {
    const invalidEmailSchema = new GraphQLSchema({
      query: QueryType,
      subscription: new GraphQLObjectType({
        name: 'Subscription',
        fields: {
          importantEmail: {
            type: GraphQLString,
            subscribe: () => 'test',
          },
        },
      }),
    });

    const pubsub = new SimplePubSub();

    await expectPromiseToThrow(
      () => createSubscription(pubsub, invalidEmailSchema),
      'Subscription field must return Async Iterable. Received: "test".',
    );
  });

  it('resolves to an error for subscription resolver errors', async () => {
    // Returning an error
    const subscriptionReturningErrorSchema = emailSchemaWithResolvers(
      () => new Error('test error'),
    );
    await testReportsError(subscriptionReturningErrorSchema);

    // Throwing an error
    const subscriptionThrowingErrorSchema = emailSchemaWithResolvers(() => {
      throw new Error('test error');
    });
    await testReportsError(subscriptionThrowingErrorSchema);

    // Resolving to an error
    const subscriptionResolvingErrorSchema = emailSchemaWithResolvers(() =>
      Promise.resolve(new Error('test error')),
    );
    await testReportsError(subscriptionResolvingErrorSchema);

    // Rejecting with an error
    const subscriptionRejectingErrorSchema = emailSchemaWithResolvers(() =>
      Promise.reject(new Error('test error')),
    );
    await testReportsError(subscriptionRejectingErrorSchema);

    async function testReportsError(schema: GraphQLSchema) {
      // Promise<AsyncIterable<ExecutionResult> | ExecutionResult>
      const result = await subscribe({
        schema,
        document: parse(`
          subscription {
            importantEmail
          }
        `),
      });

      expect(result).to.deep.equal({
        errors: [
          {
            message: 'test error',
            locations: [{ line: 3, column: 13 }],
            path: ['importantEmail'],
          },
        ],
      });
    }
  });

  it('resolves to an error for source event stream resolver errors', async () => {
    // Returning an error
    const subscriptionReturningErrorSchema = emailSchemaWithResolvers(
      () => new Error('test error'),
    );
    await testReportsError(subscriptionReturningErrorSchema);

    // Throwing an error
    const subscriptionThrowingErrorSchema = emailSchemaWithResolvers(() => {
      throw new Error('test error');
    });
    await testReportsError(subscriptionThrowingErrorSchema);

    // Resolving to an error
    const subscriptionResolvingErrorSchema = emailSchemaWithResolvers(() =>
      Promise.resolve(new Error('test error')),
    );
    await testReportsError(subscriptionResolvingErrorSchema);

    // Rejecting with an error
    const subscriptionRejectingErrorSchema = emailSchemaWithResolvers(() =>
      Promise.reject(new Error('test error')),
    );
    await testReportsError(subscriptionRejectingErrorSchema);

    async function testReportsError(schema: GraphQLSchema) {
      // Promise<AsyncIterable<ExecutionResult> | ExecutionResult>
      const result = await createSourceEventStream(
        schema,
        parse(`
          subscription {
            importantEmail
          }
        `),
      );

      expect(result).to.deep.equal({
        errors: [
          {
            message: 'test error',
            locations: [{ line: 3, column: 13 }],
            path: ['importantEmail'],
          },
        ],
      });
    }
  });

  it('resolves to an error if variables were wrong type', async () => {
    // If we receive variables that cannot be coerced correctly, subscribe()
    // will resolve to an ExecutionResult that contains an informative error
    // description.
    const ast = parse(`
      subscription ($priority: Int) {
        importantEmail(priority: $priority) {
          email {
            from
            subject
          }
          inbox {
            unread
            total
          }
        }
      }
    `);

    const result = await subscribe({
      schema: emailSchema,
      document: ast,
      variableValues: { priority: 'meow' },
    });

    expect(result).to.deep.equal({
      errors: [
        {
          message:
            'Variable "$priority" got invalid value "meow"; Int cannot represent non-integer value: "meow"',
          locations: [{ line: 2, column: 21 }],
        },
      ],
    });
  });
});

// Once a subscription returns a valid AsyncIterator, it can still yield errors.
describe('Subscription Publish Phase', () => {
  it('produces a payload for multiple subscribe in same subscription', async () => {
    const pubsub = new SimplePubSub();

    const subscription = await createSubscription(pubsub);
    invariant(isAsyncIterable(subscription));

    const secondSubscription = await createSubscription(pubsub);
    invariant(isAsyncIterable(secondSubscription));

    const payload1 = subscription.next();
    const payload2 = secondSubscription.next();

    expect(
      pubsub.emit({
        from: 'yuzhi@graphql.org',
        subject: 'Alright',
        message: 'Tests are good',
        unread: true,
      }),
    ).to.equal(true);

    const expectedPayload = {
      done: false,
      value: {
        data: {
          importantEmail: {
            email: {
              from: 'yuzhi@graphql.org',
              subject: 'Alright',
            },
            inbox: {
              unread: 1,
              total: 2,
            },
          },
        },
      },
    };

    expect(await payload1).to.deep.equal(expectedPayload);
    expect(await payload2).to.deep.equal(expectedPayload);
  });

  it('produces a payload per subscription event', async () => {
    const pubsub = new SimplePubSub();
    const subscription = await createSubscription(pubsub);
    invariant(isAsyncIterable(subscription));

    // Wait for the next subscription payload.
    const payload = subscription.next();

    // A new email arrives!
    expect(
      pubsub.emit({
        from: 'yuzhi@graphql.org',
        subject: 'Alright',
        message: 'Tests are good',
        unread: true,
      }),
    ).to.equal(true);

    // The previously waited on payload now has a value.
    expect(await payload).to.deep.equal({
      done: false,
      value: {
        data: {
          importantEmail: {
            email: {
              from: 'yuzhi@graphql.org',
              subject: 'Alright',
            },
            inbox: {
              unread: 1,
              total: 2,
            },
          },
        },
      },
    });

    // Another new email arrives, before subscription.next() is called.
    expect(
      pubsub.emit({
        from: 'hyo@graphql.org',
        subject: 'Tools',
        message: 'I <3 making things',
        unread: true,
      }),
    ).to.equal(true);

    // The next waited on payload will have a value.
    expect(await subscription.next()).to.deep.equal({
      done: false,
      value: {
        data: {
          importantEmail: {
            email: {
              from: 'hyo@graphql.org',
              subject: 'Tools',
            },
            inbox: {
              unread: 2,
              total: 3,
            },
          },
        },
      },
    });

    // The client decides to disconnect.
    expect(await subscription.return()).to.deep.equal({
      done: true,
      value: undefined,
    });

    // Which may result in disconnecting upstream services as well.
    expect(
      pubsub.emit({
        from: 'adam@graphql.org',
        subject: 'Important',
        message: 'Read me please',
        unread: true,
      }),
    ).to.equal(false); // No more listeners.

    // Awaiting a subscription after closing it results in completed results.
    expect(await subscription.next()).to.deep.equal({
      done: true,
      value: undefined,
    });
  });

  it('produces a payload when there are multiple events', async () => {
    const pubsub = new SimplePubSub();
    const subscription = await createSubscription(pubsub);
    invariant(isAsyncIterable(subscription));

    let payload = subscription.next();

    // A new email arrives!
    expect(
      pubsub.emit({
        from: 'yuzhi@graphql.org',
        subject: 'Alright',
        message: 'Tests are good',
        unread: true,
      }),
    ).to.equal(true);

    expect(await payload).to.deep.equal({
      done: false,
      value: {
        data: {
          importantEmail: {
            email: {
              from: 'yuzhi@graphql.org',
              subject: 'Alright',
            },
            inbox: {
              unread: 1,
              total: 2,
            },
          },
        },
      },
    });

    payload = subscription.next();

    // A new email arrives!
    expect(
      pubsub.emit({
        from: 'yuzhi@graphql.org',
        subject: 'Alright 2',
        message: 'Tests are good 2',
        unread: true,
      }),
    ).to.equal(true);

    expect(await payload).to.deep.equal({
      done: false,
      value: {
        data: {
          importantEmail: {
            email: {
              from: 'yuzhi@graphql.org',
              subject: 'Alright 2',
            },
            inbox: {
              unread: 2,
              total: 3,
            },
          },
        },
      },
    });
  });

  it('should not trigger when subscription is already done', async () => {
    const pubsub = new SimplePubSub();
    const subscription = await createSubscription(pubsub);
    invariant(isAsyncIterable(subscription));

    let payload = subscription.next();

    // A new email arrives!
    expect(
      pubsub.emit({
        from: 'yuzhi@graphql.org',
        subject: 'Alright',
        message: 'Tests are good',
        unread: true,
      }),
    ).to.equal(true);

    expect(await payload).to.deep.equal({
      done: false,
      value: {
        data: {
          importantEmail: {
            email: {
              from: 'yuzhi@graphql.org',
              subject: 'Alright',
            },
            inbox: {
              unread: 1,
              total: 2,
            },
          },
        },
      },
    });

    payload = subscription.next();
    subscription.return();

    // A new email arrives!
    expect(
      pubsub.emit({
        from: 'yuzhi@graphql.org',
        subject: 'Alright 2',
        message: 'Tests are good 2',
        unread: true,
      }),
    ).to.equal(false);

    expect(await payload).to.deep.equal({
      done: true,
      value: undefined,
    });
  });

  it('should not trigger when subscription is thrown', async () => {
    const pubsub = new SimplePubSub();
    const subscription = await createSubscription(pubsub);
    invariant(isAsyncIterable(subscription));

    let payload = subscription.next();

    // A new email arrives!
    expect(
      pubsub.emit({
        from: 'yuzhi@graphql.org',
        subject: 'Alright',
        message: 'Tests are good',
        unread: true,
      }),
    ).to.equal(true);

    expect(await payload).to.deep.equal({
      done: false,
      value: {
        data: {
          importantEmail: {
            email: {
              from: 'yuzhi@graphql.org',
              subject: 'Alright',
            },
            inbox: {
              unread: 1,
              total: 2,
            },
          },
        },
      },
    });

    payload = subscription.next();

    // Throw error
    let caughtError;
    try {
      await subscription.throw('ouch');
    } catch (e) {
      caughtError = e;
    }
    expect(caughtError).to.equal('ouch');

    // A new email arrives!
    expect(
      pubsub.emit({
        from: 'yuzhi@graphql.org',
        subject: 'Alright 2',
        message: 'Tests are good 2',
        unread: true,
      }),
    ).to.equal(false);

    expect(await payload).to.deep.equal({
      done: true,
      value: undefined,
    });
  });

  it('event order is correct for multiple publishes', async () => {
    const pubsub = new SimplePubSub();
    const subscription = await createSubscription(pubsub);
    invariant(isAsyncIterable(subscription));

    let payload = subscription.next();

    // A new email arrives!
    expect(
      pubsub.emit({
        from: 'yuzhi@graphql.org',
        subject: 'Message',
        message: 'Tests are good',
        unread: true,
      }),
    ).to.equal(true);

    // A new email arrives!
    expect(
      pubsub.emit({
        from: 'yuzhi@graphql.org',
        subject: 'Message 2',
        message: 'Tests are good 2',
        unread: true,
      }),
    ).to.equal(true);

    expect(await payload).to.deep.equal({
      done: false,
      value: {
        data: {
          importantEmail: {
            email: {
              from: 'yuzhi@graphql.org',
              subject: 'Message',
            },
            inbox: {
              unread: 2,
              total: 3,
            },
          },
        },
      },
    });

    payload = subscription.next();

    expect(await payload).to.deep.equal({
      done: false,
      value: {
        data: {
          importantEmail: {
            email: {
              from: 'yuzhi@graphql.org',
              subject: 'Message 2',
            },
            inbox: {
              unread: 2,
              total: 3,
            },
          },
        },
      },
    });
  });

  it('should handle error during execution of source event', async () => {
    const erroringEmailSchema = emailSchemaWithResolvers(
      async function* () {
        yield { email: { subject: 'Hello' } };
        yield { email: { subject: 'Goodbye' } };
        yield { email: { subject: 'Bonjour' } };
      },
      (event) => {
        if (event.email.subject === 'Goodbye') {
          throw new Error('Never leave.');
        }
        return event;
      },
    );

    const subscription = await subscribe({
      schema: erroringEmailSchema,
      document: parse(`
        subscription {
          importantEmail {
            email {
              subject
            }
          }
        }
      `),
    });
    invariant(isAsyncIterable(subscription));

    const payload1 = await subscription.next();
    expect(payload1).to.deep.equal({
      done: false,
      value: {
        data: {
          importantEmail: {
            email: {
              subject: 'Hello',
            },
          },
        },
      },
    });

    // An error in execution is presented as such.
    const payload2 = await subscription.next();
    expect(payload2).to.deep.equal({
      done: false,
      value: {
        errors: [
          {
            message: 'Never leave.',
            locations: [{ line: 3, column: 11 }],
            path: ['importantEmail'],
          },
        ],
        data: {
          importantEmail: null,
        },
      },
    });

    // However that does not close the response event stream. Subsequent
    // events are still executed.
    const payload3 = await subscription.next();
    expect(payload3).to.deep.equal({
      done: false,
      value: {
        data: {
          importantEmail: {
            email: {
              subject: 'Bonjour',
            },
          },
        },
      },
    });
  });

  it('should pass through error thrown in source event stream', async () => {
    const erroringEmailSchema = emailSchemaWithResolvers(
      async function* () {
        yield { email: { subject: 'Hello' } };
        throw new Error('test error');
      },
      (email) => email,
    );

    const subscription = await subscribe({
      schema: erroringEmailSchema,
      document: parse(`
        subscription {
          importantEmail {
            email {
              subject
            }
          }
        }
      `),
    });
    invariant(isAsyncIterable(subscription));

    const payload1 = await subscription.next();
    expect(payload1).to.deep.equal({
      done: false,
      value: {
        data: {
          importantEmail: {
            email: {
              subject: 'Hello',
            },
          },
        },
      },
    });

    let expectedError;
    try {
      await subscription.next();
    } catch (error) {
      expectedError = error;
    }

    expect(expectedError).to.be.instanceof(Error);
    expect(expectedError).to.have.property('message', 'test error');

    const payload2 = await subscription.next();
    expect(payload2).to.deep.equal({
      done: true,
      value: undefined,
    });
  });

  it('should resolve GraphQL error from source event stream', async () => {
    const erroringEmailSchema = emailSchemaWithResolvers(
      async function* () {
        yield { email: { subject: 'Hello' } };
        throw new GraphQLError('test error');
      },
      (email) => email,
    );

    const subscription = await subscribe({
      schema: erroringEmailSchema,
      document: parse(`
        subscription {
          importantEmail {
            email {
              subject
            }
          }
        }
      `),
    });
    invariant(isAsyncIterable(subscription));

    const payload1 = await subscription.next();
    expect(payload1).to.deep.equal({
      done: false,
      value: {
        data: {
          importantEmail: {
            email: {
              subject: 'Hello',
            },
          },
        },
      },
    });

    const payload2 = await subscription.next();
    expect(payload2).to.deep.equal({
      done: false,
      value: {
        errors: [
          {
            message: 'test error',
          },
        ],
      },
    });

    const payload3 = await subscription.next();
    expect(payload3).to.deep.equal({
      done: true,
      value: undefined,
    });
  });

  it('should produce a unique context per event via perEventContextResolver', async () => {
    const contextExecutionSchema = emailSchemaWithResolvers(
      async function* () {
        yield { email: { subject: 'Hello' } };
        yield { email: { subject: 'Hello' } };
      },
      (data, _args, ctx) => ({
        email: { subject: `${data.email.subject} ${ctx.contextIndex}` },
      }),
    );

    let contextIndex = 0;
    const subscription = await subscribe({
      schema: contextExecutionSchema,
      document: parse(`
        subscription {
          importantEmail {
            email {
              subject
            }
          }
        }
      `),
      contextValue: { test: true },
      perEventContextResolver: (ctx) => {
        expect(ctx.test).to.equal(true);
        return { ...ctx, contextIndex: contextIndex++ };
      },
    });

    // $FlowFixMe
    const payload1 = await subscription.next();
    expect(payload1).to.deep.equal({
      done: false,
      value: {
        data: {
          importantEmail: {
            email: {
              subject: 'Hello 0',
            },
          },
        },
      },
    });

    const payload2 = await subscription.next();
    expect(payload2).to.deep.equal({
      done: false,
      value: {
        data: {
          importantEmail: {
            email: {
              subject: 'Hello 1',
            },
          },
        },
      },
    });
  });
});<|MERGE_RESOLUTION|>--- conflicted
+++ resolved
@@ -105,18 +105,10 @@
   }
 `);
 
-<<<<<<< HEAD
-async function createSubscription(
-  pubsub,
-  schema = emailSchema,
-  document = defaultSubscriptionAST,
-  perEventContextResolver = undefined,
-=======
 function createSubscription(
   pubsub: SimplePubSub<Email>,
   schema: GraphQLSchema = emailSchema,
   document: DocumentNode = defaultSubscriptionAST,
->>>>>>> 00eab30f
 ) {
   const emails = [
     {
@@ -132,24 +124,12 @@
     importantEmail: pubsub.getSubscriber((newEmail) => {
       emails.push(newEmail);
 
-<<<<<<< HEAD
-  // `subscribe` returns Promise<AsyncIterator | ExecutionResult>
-  return {
-    sendImportantEmail,
-    // $FlowFixMe
-    subscription: await subscribe({
-      schema,
-      document,
-      rootValue: data,
-      perEventContextResolver,
-=======
       return {
         importantEmail: {
           email: newEmail,
           inbox: data.inbox,
         },
       };
->>>>>>> 00eab30f
     }),
   };
 
