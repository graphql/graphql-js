/* @flow */
/**
 *  Copyright (c) 2015, Facebook, Inc.
 *  All rights reserved.
 *
 *  This source code is licensed under the BSD-style license found in the
 *  LICENSE file in the root directory of this source tree. An additional grant
 *  of patent rights can be found in the PATENTS file in the same directory.
 */

import { getLocation } from '../language/location';
import type { ASTNode } from '../language/ast';
import type { Source } from '../language/source';

/**
 * A GraphQLError describes an Error found during the parse, validate, or
 * execute phases of performing a GraphQL operation. In addition to a message
 * and stack trace, it also includes information about the locations in a
 * GraphQL document and/or execution result that correspond to the Error.
 */
declare class GraphQLError extends Error {

  constructor(
    message: string,
    nodes?: ?Array<*>,
    source?: ?Source,
    positions?: ?Array<number>,
    path?: ?Array<string | number>,
    originalError?: ?Error
  ): void;

  /**
   * A message describing the Error for debugging purposes.
   *
   * Enumerable, and appears in the result of JSON.stringify().
   */
  message: string;

  /**
   * An array of { line, column } locations within the source GraphQL document
   * which correspond to this error.
   *
   * Errors during validation often contain multiple locations, for example to
   * point out two things with the same name. Errors during execution include a
   * single location, the field which produced the error.
   *
   * Enumerable, and appears in the result of JSON.stringify().
   */
  locations: Array<{ line: number, column: number }> | void;

  /**
   * An array describing the JSON-path into the execution response which
   * corresponds to this error. Only included for errors during execution.
   *
   * Enumerable, and appears in the result of JSON.stringify().
   */
  path: Array<string | number> | void;

  /**
   * An array of GraphQL AST Nodes corresponding to this error.
   */
  nodes: Array<ASTNode> | void;

  /**
   * The source GraphQL document corresponding to this error.
   */
  source: Source | void;

  /**
   * An array of character offsets within the source GraphQL document
   * which correspond to this error.
   */
  positions: Array<number> | void;

  /**
   * The original error thrown from a field resolver during execution.
   */
  originalError: ?Error;
}

export function GraphQLError( // eslint-disable-line no-redeclare
  message: string,
  nodes?: ?Array<*>,
  source?: ?Source,
  positions?: ?Array<number>,
  path?: ?Array<string | number>,
  originalError?: ?Error
) {
  // Define message so it can be captured in stack trace.
  Object.defineProperty(this, 'message', {
    value: message,
    // By being enumerable, JSON.stringify will include `message` in the
    // resulting output. This ensures that the simplest possible GraphQL
    // service adheres to the spec.
    enumerable: true,
    writable: true
  });

  // Include (non-enumerable) stack trace.
  if (originalError && originalError.stack) {
    Object.defineProperty(this, 'stack', {
      value: originalError.stack,
      writable: true,
      configurable: true
    });
  } else if (Error.captureStackTrace) {
    Error.captureStackTrace(this, GraphQLError);
  } else {
    Object.defineProperty(this, 'stack', {
      value: Error().stack,
      writable: true,
      configurable: true
    });
  }

  // Compute locations in the source for the given nodes/positions.
  let _source = source;
  if (!_source && nodes && nodes.length > 0) {
    const node = nodes[0];
    _source = node && node.loc && node.loc.source;
  }

  let _positions = positions;
  if (!_positions && nodes) {
    _positions = nodes.filter(node => Boolean(node.loc))
      .map(node => node.loc.start);
  }
  if (_positions && _positions.length === 0) {
    _positions = undefined;
  }

  let _locations;
  const _source2 = _source; // seems here Flow need a const to resolve type.
  if (_source2 && _positions) {
    _locations = _positions.map(pos => getLocation(_source2, pos));
  }

  Object.defineProperties(this, {
<<<<<<< HEAD
=======
    message: {
      value: message,
      // By being enumerable, JSON.stringify will include `message` in the
      // resulting output. This ensures that the simplest possible GraphQL
      // service adheres to the spec.
      enumerable: true,
      writable: true
    },
>>>>>>> 57b073a0
    locations: {
      // Coercing falsey values to undefined ensures they will not be included
      // in JSON.stringify() when not provided.
      value: _locations || undefined,
      // By being enumerable, JSON.stringify will include `locations` in the
      // resulting output. This ensures that the simplest possible GraphQL
      // service adheres to the spec.
      enumerable: true
    },
    path: {
      // Coercing falsey values to undefined ensures they will not be included
      // in JSON.stringify() when not provided.
      value: path || undefined,
      // By being enumerable, JSON.stringify will include `path` in the
      // resulting output. This ensures that the simplest possible GraphQL
      // service adheres to the spec.
      enumerable: true
    },
    nodes: {
      value: nodes || undefined
    },
    source: {
      value: _source || undefined,
    },
    positions: {
      value: _positions || undefined,
    },
    originalError: {
      value: originalError
    }
  });
}

(GraphQLError: any).prototype = Object.create(Error.prototype, {
  constructor: { value: GraphQLError },
  name: { value: 'GraphQLError' }
});<|MERGE_RESOLUTION|>--- conflicted
+++ resolved
@@ -86,33 +86,6 @@
   path?: ?Array<string | number>,
   originalError?: ?Error
 ) {
-  // Define message so it can be captured in stack trace.
-  Object.defineProperty(this, 'message', {
-    value: message,
-    // By being enumerable, JSON.stringify will include `message` in the
-    // resulting output. This ensures that the simplest possible GraphQL
-    // service adheres to the spec.
-    enumerable: true,
-    writable: true
-  });
-
-  // Include (non-enumerable) stack trace.
-  if (originalError && originalError.stack) {
-    Object.defineProperty(this, 'stack', {
-      value: originalError.stack,
-      writable: true,
-      configurable: true
-    });
-  } else if (Error.captureStackTrace) {
-    Error.captureStackTrace(this, GraphQLError);
-  } else {
-    Object.defineProperty(this, 'stack', {
-      value: Error().stack,
-      writable: true,
-      configurable: true
-    });
-  }
-
   // Compute locations in the source for the given nodes/positions.
   let _source = source;
   if (!_source && nodes && nodes.length > 0) {
@@ -136,8 +109,6 @@
   }
 
   Object.defineProperties(this, {
-<<<<<<< HEAD
-=======
     message: {
       value: message,
       // By being enumerable, JSON.stringify will include `message` in the
@@ -146,7 +117,6 @@
       enumerable: true,
       writable: true
     },
->>>>>>> 57b073a0
     locations: {
       // Coercing falsey values to undefined ensures they will not be included
       // in JSON.stringify() when not provided.
@@ -178,6 +148,23 @@
       value: originalError
     }
   });
+  
+  // Include (non-enumerable) stack trace.
+  if (originalError && originalError.stack) {
+    Object.defineProperty(this, 'stack', {
+      value: originalError.stack,
+      writable: true,
+      configurable: true
+    });
+  } else if (Error.captureStackTrace) {
+    Error.captureStackTrace(this, GraphQLError);
+  } else {
+    Object.defineProperty(this, 'stack', {
+      value: Error().stack,
+      writable: true,
+      configurable: true
+    });
+  }
 }
 
 (GraphQLError: any).prototype = Object.create(Error.prototype, {
