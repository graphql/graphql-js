import { devAssert } from '../jsutils/devAssert';
import { inspect } from '../jsutils/inspect';
import { invariant } from '../jsutils/invariant';
import { isIterableObject } from '../jsutils/isIterableObject';
import { isObjectLike } from '../jsutils/isObjectLike';
import { isPromise } from '../jsutils/isPromise';
import type { Maybe } from '../jsutils/Maybe';
import { memoize3 } from '../jsutils/memoize3';
import type { ObjMap } from '../jsutils/ObjMap';
import type { Path } from '../jsutils/Path';
import { addPath, pathToArray } from '../jsutils/Path';
import { promiseForObject } from '../jsutils/promiseForObject';
import type { PromiseOrValue } from '../jsutils/PromiseOrValue';
import { promiseReduce } from '../jsutils/promiseReduce';

import type { GraphQLErrorBehavior } from '../error/ErrorBehavior';
import { isErrorBehavior } from '../error/ErrorBehavior';
import type { GraphQLFormattedError } from '../error/GraphQLError';
import { GraphQLError } from '../error/GraphQLError';
import { locatedError } from '../error/locatedError';

import type {
  DocumentNode,
  FieldNode,
  FragmentDefinitionNode,
  OperationDefinitionNode,
} from '../language/ast';
import { OperationTypeNode } from '../language/ast';
import { Kind } from '../language/kinds';

import type {
  GraphQLAbstractType,
  GraphQLField,
  GraphQLFieldResolver,
  GraphQLLeafType,
  GraphQLList,
  GraphQLObjectType,
  GraphQLOutputType,
  GraphQLResolveInfo,
  GraphQLTypeResolver,
} from '../type/definition';
import {
  isAbstractType,
  isLeafType,
  isListType,
  isNonNullType,
  isObjectType,
  isSemanticNonNullType,
} from '../type/definition';
import {
  SchemaMetaFieldDef,
  TypeMetaFieldDef,
  TypeNameMetaFieldDef,
} from '../type/introspection';
import type { GraphQLSchema } from '../type/schema';
import { assertValidSchema } from '../type/validate';

import {
  collectFields,
  collectSubfields as _collectSubfields,
} from './collectFields';
import { getArgumentValues, getVariableValues } from './values';

/**
 * A memoized collection of relevant subfields with regard to the return
 * type. Memoizing ensures the subfields are not repeatedly calculated, which
 * saves overhead when resolving lists of values.
 */
const collectSubfields = memoize3(
  (
    exeContext: ExecutionContext,
    returnType: GraphQLObjectType,
    fieldNodes: ReadonlyArray<FieldNode>,
  ) =>
    _collectSubfields(
      exeContext.schema,
      exeContext.fragments,
      exeContext.variableValues,
      returnType,
      fieldNodes,
    ),
);

/**
 * Terminology
 *
 * "Definitions" are the generic name for top-level statements in the document.
 * Examples of this include:
 * 1) Operations (such as a query)
 * 2) Fragments
 *
 * "Operations" are a generic name for requests in the document.
 * Examples of this include:
 * 1) query,
 * 2) mutation
 *
 * "Selections" are the definitions that can appear legally and at
 * single level of the query. These include:
 * 1) field references e.g `a`
 * 2) fragment "spreads" e.g. `...c`
 * 3) inline fragment "spreads" e.g. `...on Type { a }`
 */

/**
 * Data that must be available at all points during query execution.
 *
 * Namely, schema of the type system that is currently executing,
 * and the fragments defined in the query document
 */
export interface ExecutionContext {
  schema: GraphQLSchema;
  fragments: ObjMap<FragmentDefinitionNode>;
  rootValue: unknown;
  contextValue: unknown;
  operation: OperationDefinitionNode;
  variableValues: { [variable: string]: unknown };
  fieldResolver: GraphQLFieldResolver<any, any>;
  typeResolver: GraphQLTypeResolver<any, any>;
  subscribeFieldResolver: GraphQLFieldResolver<any, any>;
  errors: Array<GraphQLError>;
  errorBehavior: GraphQLErrorBehavior;
}

/**
 * The result of GraphQL execution.
 *
 *   - `errors` is included when any errors occurred as a non-empty array.
 *   - `data` is the result of a successful execution of the query.
 *   - `extensions` is reserved for adding non-standard properties.
 */
export interface ExecutionResult<
  TData = ObjMap<unknown>,
  TExtensions = ObjMap<unknown>,
> {
  errors?: ReadonlyArray<GraphQLError>;
  data?: TData | null;
  onError?: GraphQLErrorBehavior;
  extensions?: TExtensions;
}

export interface FormattedExecutionResult<
  TData = ObjMap<unknown>,
  TExtensions = ObjMap<unknown>,
> {
  errors?: ReadonlyArray<GraphQLFormattedError>;
  data?: TData | null;
  extensions?: TExtensions;
}

export interface ExecutionArgs {
  schema: GraphQLSchema;
  document: DocumentNode;
  rootValue?: unknown;
  contextValue?: unknown;
  variableValues?: Maybe<{ readonly [variable: string]: unknown }>;
  operationName?: Maybe<string>;
  fieldResolver?: Maybe<GraphQLFieldResolver<any, any>>;
  typeResolver?: Maybe<GraphQLTypeResolver<any, any>>;
  subscribeFieldResolver?: Maybe<GraphQLFieldResolver<any, any>>;
  /**
   * Experimental. Set to NO_PROPAGATE to prevent error propagation. Set to ABORT to
   * abort a request when any error occurs.
   *
   * Default: PROPAGATE
   *
   * @experimental
   */
  onError?: GraphQLErrorBehavior;
}

/**
 * Implements the "Executing requests" section of the GraphQL specification.
 *
 * Returns either a synchronous ExecutionResult (if all encountered resolvers
 * are synchronous), or a Promise of an ExecutionResult that will eventually be
 * resolved and never rejected.
 *
 * If the arguments to this function do not result in a legal execution context,
 * a GraphQLError will be thrown immediately explaining the invalid input.
 */
export function execute(args: ExecutionArgs): PromiseOrValue<ExecutionResult> {
  // Temporary for v15 to v16 migration. Remove in v17
  devAssert(
    arguments.length < 2,
    'graphql@16 dropped long-deprecated support for positional arguments, please pass an object instead.',
  );

  const { schema, document, variableValues, rootValue } = args;

  // If arguments are missing or incorrect, throw an error.
  assertValidExecutionArguments(schema, document, variableValues);

  // If a valid execution context cannot be created due to incorrect arguments,
  // a "Response" with only errors is returned.
  const exeContext = buildExecutionContext(args);

  // Return early errors if execution context failed.
  if (!('schema' in exeContext)) {
    return { errors: exeContext };
  }

  // Return a Promise that will eventually resolve to the data described by
  // The "Response" section of the GraphQL specification.
  //
  // If errors are encountered while executing a GraphQL field, only that
  // field and its descendants will be omitted, and sibling fields will still
  // be executed. An execution which encounters errors will still result in a
  // resolved Promise.
  //
  // Errors from sub-fields of a NonNull type may propagate to the top level,
  // at which point we still log the error and null the parent field, which
  // in this case is the entire response.
  try {
    const { operation } = exeContext;
    const result = executeOperation(exeContext, operation, rootValue);
    if (isPromise(result)) {
      return result.then(
        (data) => buildResponse(data, exeContext.errors),
        (error) => {
          exeContext.errors.push(error);
          return buildResponse(null, exeContext.errors);
        },
      );
    }
    return buildResponse(result, exeContext.errors);
  } catch (error) {
    exeContext.errors.push(error);
    return buildResponse(null, exeContext.errors);
  }
}

/**
 * Also implements the "Executing requests" section of the GraphQL specification.
 * However, it guarantees to complete synchronously (or throw an error) assuming
 * that all field resolvers are also synchronous.
 */
export function executeSync(args: ExecutionArgs): ExecutionResult {
  const result = execute(args);

  // Assert that the execution was synchronous.
  if (isPromise(result)) {
    throw new Error('GraphQL execution failed to complete synchronously.');
  }

  return result;
}

/**
 * Given a completed execution context and data, build the `{ errors, data }`
 * response defined by the "Response" section of the GraphQL specification.
 */
function buildResponse(
  data: ObjMap<unknown> | null,
  errors: ReadonlyArray<GraphQLError>,
): ExecutionResult {
  return errors.length === 0 ? { data } : { errors, data };
}

/**
 * Essential assertions before executing to provide developer feedback for
 * improper use of the GraphQL library.
 *
 * @internal
 */
export function assertValidExecutionArguments(
  schema: GraphQLSchema,
  document: DocumentNode,
  rawVariableValues: Maybe<{ readonly [variable: string]: unknown }>,
): void {
  devAssert(document, 'Must provide document.');

  // If the schema used for execution is invalid, throw an error.
  assertValidSchema(schema);

  // Variables, if provided, must be an object.
  devAssert(
    rawVariableValues == null || isObjectLike(rawVariableValues),
    'Variables must be provided as an Object where each property is a variable value. Perhaps look to see if an unparsed JSON string was provided.',
  );
}

/**
 * Constructs a ExecutionContext object from the arguments passed to
 * execute, which we will pass throughout the other execution methods.
 *
 * Throws a GraphQLError if a valid execution context cannot be created.
 *
 * @internal
 */
export function buildExecutionContext(
  args: ExecutionArgs,
): ReadonlyArray<GraphQLError> | ExecutionContext {
  const {
    schema,
    document,
    rootValue,
    contextValue,
    variableValues: rawVariableValues,
    operationName,
    fieldResolver,
    typeResolver,
    subscribeFieldResolver,
    onError,
  } = args;

  if (onError != null && !isErrorBehavior(onError)) {
    return [
      new GraphQLError(
        'Unsupported `onError` value; supported values are `PROPAGATE`, `NO_PROPAGATE` and `ABORT`.',
      ),
    ];
  }

  let operation: OperationDefinitionNode | undefined;
  const fragments: ObjMap<FragmentDefinitionNode> = Object.create(null);
  for (const definition of document.definitions) {
    switch (definition.kind) {
      case Kind.OPERATION_DEFINITION:
        if (operationName == null) {
          if (operation !== undefined) {
            return [
              new GraphQLError(
                'Must provide operation name if query contains multiple operations.',
              ),
            ];
          }
          operation = definition;
        } else if (definition.name?.value === operationName) {
          operation = definition;
        }
        break;
      case Kind.FRAGMENT_DEFINITION:
        fragments[definition.name.value] = definition;
        break;
      default:
      // ignore non-executable definitions
    }
  }

  if (!operation) {
    if (operationName != null) {
      return [new GraphQLError(`Unknown operation named "${operationName}".`)];
    }
    return [new GraphQLError('Must provide an operation.')];
  }

  // FIXME: https://github.com/graphql/graphql-js/issues/2203
  /* c8 ignore next */
  const variableDefinitions = operation.variableDefinitions ?? [];

  const coercedVariableValues = getVariableValues(
    schema,
    variableDefinitions,
    rawVariableValues ?? {},
    { maxErrors: 50 },
  );

  if (coercedVariableValues.errors) {
    return coercedVariableValues.errors;
  }

  return {
    schema,
    fragments,
    rootValue,
    contextValue,
    operation,
    variableValues: coercedVariableValues.coerced,
    fieldResolver: fieldResolver ?? defaultFieldResolver,
    typeResolver: typeResolver ?? defaultTypeResolver,
    subscribeFieldResolver: subscribeFieldResolver ?? defaultFieldResolver,
    errors: [],
    errorBehavior: onError ?? 'PROPAGATE',
  };
}

/**
 * Implements the "Executing operations" section of the spec.
 */
function executeOperation(
  exeContext: ExecutionContext,
  operation: OperationDefinitionNode,
  rootValue: unknown,
): PromiseOrValue<ObjMap<unknown> | null> {
  const rootType = exeContext.schema.getRootType(operation.operation);
  if (rootType == null) {
    throw new GraphQLError(
      `Schema is not configured to execute ${operation.operation} operation.`,
      { nodes: operation },
    );
  }

  const rootFields = collectFields(
    exeContext.schema,
    exeContext.fragments,
    exeContext.variableValues,
    rootType,
    operation.selectionSet,
  );
  const path = undefined;

  switch (operation.operation) {
    case OperationTypeNode.QUERY:
      return executeFields(exeContext, rootType, rootValue, path, rootFields);
    case OperationTypeNode.MUTATION:
      return executeFieldsSerially(
        exeContext,
        rootType,
        rootValue,
        path,
        rootFields,
      );
    case OperationTypeNode.SUBSCRIPTION:
      // TODO: deprecate `subscribe` and move all logic here
      // Temporary solution until we finish merging execute and subscribe together
      return executeFields(exeContext, rootType, rootValue, path, rootFields);
  }
}

/**
 * Implements the "Executing selection sets" section of the spec
 * for fields that must be executed serially.
 */
function executeFieldsSerially(
  exeContext: ExecutionContext,
  parentType: GraphQLObjectType,
  sourceValue: unknown,
  path: Path | undefined,
  fields: Map<string, ReadonlyArray<FieldNode>>,
): PromiseOrValue<ObjMap<unknown>> {
  return promiseReduce(
    fields.entries(),
    (results, [responseName, fieldNodes]) => {
      const fieldPath = addPath(path, responseName, parentType.name);
      const result = executeField(
        exeContext,
        parentType,
        sourceValue,
        fieldNodes,
        fieldPath,
      );
      if (result === undefined) {
        return results;
      }
      if (isPromise(result)) {
        return result.then((resolvedResult) => {
          results[responseName] = resolvedResult;
          return results;
        });
      }
      results[responseName] = result;
      return results;
    },
    Object.create(null),
  );
}

/**
 * Implements the "Executing selection sets" section of the spec
 * for fields that may be executed in parallel.
 */
function executeFields(
  exeContext: ExecutionContext,
  parentType: GraphQLObjectType,
  sourceValue: unknown,
  path: Path | undefined,
  fields: Map<string, ReadonlyArray<FieldNode>>,
): PromiseOrValue<ObjMap<unknown>> {
  const results = Object.create(null);
  let containsPromise = false;

  try {
    for (const [responseName, fieldNodes] of fields.entries()) {
      const fieldPath = addPath(path, responseName, parentType.name);
      const result = executeField(
        exeContext,
        parentType,
        sourceValue,
        fieldNodes,
        fieldPath,
      );

      if (result !== undefined) {
        results[responseName] = result;
        if (isPromise(result)) {
          containsPromise = true;
        }
      }
    }
  } catch (error) {
    if (containsPromise) {
      // Ensure that any promises returned by other fields are handled, as they may also reject.
      return promiseForObject(results).finally(() => {
        throw error;
      });
    }
    throw error;
  }

  // If there are no promises, we can just return the object
  if (!containsPromise) {
    return results;
  }

  // Otherwise, results is a map from field name to the result of resolving that
  // field, which is possibly a promise. Return a promise that will return this
  // same map, but with any promises replaced with the values they resolved to.
  return promiseForObject(results);
}

/**
 * Implements the "Executing fields" section of the spec
 * In particular, this function figures out the value that the field returns by
 * calling its resolve function, then calls completeValue to complete promises,
 * serialize scalars, or execute the sub-selection-set for objects.
 */
function executeField(
  exeContext: ExecutionContext,
  parentType: GraphQLObjectType,
  source: unknown,
  fieldNodes: ReadonlyArray<FieldNode>,
  path: Path,
): PromiseOrValue<unknown> {
  const fieldDef = getFieldDef(exeContext.schema, parentType, fieldNodes[0]);
  if (!fieldDef) {
    return;
  }

  const returnType = fieldDef.type;
  const resolveFn = fieldDef.resolve ?? exeContext.fieldResolver;

  const info = buildResolveInfo(
    exeContext,
    fieldDef,
    fieldNodes,
    parentType,
    path,
  );

  // Get the resolve function, regardless of if its result is normal or abrupt (error).
  try {
    // Build a JS object of arguments from the field.arguments AST, using the
    // variables scope to fulfill any variable references.
    // TODO: find a way to memoize, in case this field is within a List type.
    const args = getArgumentValues(
      fieldDef,
      fieldNodes[0],
      exeContext.variableValues,
    );

    // The resolve function's optional third argument is a context value that
    // is provided to every resolve function within an execution. It is commonly
    // used to represent an authenticated user, or request-specific caches.
    const contextValue = exeContext.contextValue;

    const result = resolveFn(source, args, contextValue, info);

    let completed;
    if (isPromise(result)) {
      completed = result.then((resolved) =>
        completeValue(exeContext, returnType, fieldNodes, info, path, resolved),
      );
    } else {
      completed = completeValue(
        exeContext,
        returnType,
        fieldNodes,
        info,
        path,
        result,
      );
    }

    if (isPromise(completed)) {
      // Note: we don't rely on a `catch` method, but we do expect "thenable"
      // to take a second callback for the error case.
      return completed.then(undefined, (rawError) => {
        const error = locatedError(rawError, fieldNodes, pathToArray(path));
        return handleFieldError(error, returnType, exeContext);
      });
    }
    return completed;
  } catch (rawError) {
    const error = locatedError(rawError, fieldNodes, pathToArray(path));
    return handleFieldError(error, returnType, exeContext);
  }
}

/**
 * @internal
 */
export function buildResolveInfo(
  exeContext: ExecutionContext,
  fieldDef: GraphQLField<unknown, unknown>,
  fieldNodes: ReadonlyArray<FieldNode>,
  parentType: GraphQLObjectType,
  path: Path,
): GraphQLResolveInfo {
  // The resolve function's optional fourth argument is a collection of
  // information about the current execution state.
  return {
    fieldName: fieldDef.name,
    fieldNodes,
    returnType: fieldDef.type,
    parentType,
    path,
    schema: exeContext.schema,
    fragments: exeContext.fragments,
    rootValue: exeContext.rootValue,
    operation: exeContext.operation,
    variableValues: exeContext.variableValues,
    errorBehavior: exeContext.errorBehavior,
  };
}

function handleFieldError(
  error: GraphQLError,
  returnType: GraphQLOutputType,
  exeContext: ExecutionContext,
): null {
  if (exeContext.errorBehavior === 'PROPAGATE') {
    // If the field type is non-nullable, then it is resolved without any
    // protection from errors, however it still properly locates the error.
    // Note: semantic non-null types are treated as nullable for the purposes
    // of error handling.
    if (isNonNullType(returnType)) {
      throw error;
    }
  } else if (exeContext.errorBehavior === 'ABORT') {
    // In this mode, any error aborts the request
    throw error;
  } else if (exeContext.errorBehavior === 'NO_PROPAGATE') {
    // In this mode, the client takes responsibility for error handling, so we
    // treat the field as if it were nullable.
<<<<<<< HEAD
=======
    /* c8 ignore next 6 */
>>>>>>> 1cff4216
  } else {
    invariant(
      false,
      'Unexpected errorBehavior setting: ' + inspect(exeContext.errorBehavior),
    );
  }

  // Otherwise, error protection is applied, logging the error and resolving
  // a null value for this field if one is encountered.
  exeContext.errors.push(error);
  return null;
}

/**
 * Implements the instructions for completeValue as defined in the
 * "Value Completion" section of the spec.
 *
 * If the field type is Non-Null, then this recursively completes the value
 * for the inner type. It throws a field error if that completion returns null,
 * as per the "Nullability" section of the spec.
 *
 * If the field type is a List, then this recursively completes the value
 * for the inner type on each item in the list.
 *
 * If the field type is a Scalar or Enum, ensures the completed value is a legal
 * value of the type by calling the `serialize` method of GraphQL type
 * definition.
 *
 * If the field is an abstract type, determine the runtime type of the value
 * and then complete based on that type
 *
 * Otherwise, the field type expects a sub-selection set, and will complete the
 * value by executing all sub-selections.
 */
function completeValue(
  exeContext: ExecutionContext,
  returnType: GraphQLOutputType,
  fieldNodes: ReadonlyArray<FieldNode>,
  info: GraphQLResolveInfo,
  path: Path,
  result: unknown,
): PromiseOrValue<unknown> {
  // If result is an Error, throw a located error.
  if (result instanceof Error) {
    throw result;
  }

  // If field type is non-nullable, complete for inner type, and throw field error
  // if result is null.
  if (isNonNullType(returnType) || isSemanticNonNullType(returnType)) {
    const completed = completeValue(
      exeContext,
      returnType.ofType,
      fieldNodes,
      info,
      path,
      result,
    );
    if (completed === null) {
      throw new Error(
        `Cannot return null for ${
          isSemanticNonNullType(returnType) ? 'semantically ' : ''
        }non-nullable field ${info.parentType.name}.${info.fieldName}.`,
      );
    }
    return completed;
  }

  // If result value is null or undefined then return null.
  if (result == null) {
    return null;
  }

  // If field type is List, complete each item in the list with the inner type
  if (isListType(returnType)) {
    return completeListValue(
      exeContext,
      returnType,
      fieldNodes,
      info,
      path,
      result,
    );
  }

  // If field type is a leaf type, Scalar or Enum, serialize to a valid value,
  // returning null if serialization is not possible.
  if (isLeafType(returnType)) {
    return completeLeafValue(returnType, result);
  }

  // If field type is an abstract type, Interface or Union, determine the
  // runtime Object type and complete for that type.
  if (isAbstractType(returnType)) {
    return completeAbstractValue(
      exeContext,
      returnType,
      fieldNodes,
      info,
      path,
      result,
    );
  }

  // If field type is Object, execute and complete all sub-selections.
  if (isObjectType(returnType)) {
    return completeObjectValue(
      exeContext,
      returnType,
      fieldNodes,
      info,
      path,
      result,
    );
  }
  /* c8 ignore next 6 */
  // Not reachable, all possible output types have been considered.
  invariant(
    false,
    'Cannot complete value of unexpected output type: ' + inspect(returnType),
  );
}

/**
 * Complete a list value by completing each item in the list with the
 * inner type
 */
function completeListValue(
  exeContext: ExecutionContext,
  returnType: GraphQLList<GraphQLOutputType>,
  fieldNodes: ReadonlyArray<FieldNode>,
  info: GraphQLResolveInfo,
  path: Path,
  result: unknown,
): PromiseOrValue<ReadonlyArray<unknown>> {
  if (!isIterableObject(result)) {
    throw new GraphQLError(
      `Expected Iterable, but did not find one for field "${info.parentType.name}.${info.fieldName}".`,
    );
  }

  // This is specified as a simple map, however we're optimizing the path
  // where the list contains no Promises by avoiding creating another Promise.
  const itemType = returnType.ofType;
  let containsPromise = false;
  const completedResults = Array.from(result, (item, index) => {
    // No need to modify the info object containing the path,
    // since from here on it is not ever accessed by resolver functions.
    const itemPath = addPath(path, index, undefined);
    try {
      let completedItem;
      if (isPromise(item)) {
        completedItem = item.then((resolved) =>
          completeValue(
            exeContext,
            itemType,
            fieldNodes,
            info,
            itemPath,
            resolved,
          ),
        );
      } else {
        completedItem = completeValue(
          exeContext,
          itemType,
          fieldNodes,
          info,
          itemPath,
          item,
        );
      }

      if (isPromise(completedItem)) {
        containsPromise = true;
        // Note: we don't rely on a `catch` method, but we do expect "thenable"
        // to take a second callback for the error case.
        return completedItem.then(undefined, (rawError) => {
          const error = locatedError(
            rawError,
            fieldNodes,
            pathToArray(itemPath),
          );
          return handleFieldError(error, itemType, exeContext);
        });
      }
      return completedItem;
    } catch (rawError) {
      const error = locatedError(rawError, fieldNodes, pathToArray(itemPath));
      return handleFieldError(error, itemType, exeContext);
    }
  });

  return containsPromise ? Promise.all(completedResults) : completedResults;
}

/**
 * Complete a Scalar or Enum by serializing to a valid value, returning
 * null if serialization is not possible.
 */
function completeLeafValue(
  returnType: GraphQLLeafType,
  result: unknown,
): unknown {
  const serializedResult = returnType.serialize(result);
  if (serializedResult == null) {
    throw new Error(
      `Expected \`${inspect(returnType)}.serialize(${inspect(result)})\` to ` +
        `return non-nullable value, returned: ${inspect(serializedResult)}`,
    );
  }
  return serializedResult;
}

/**
 * Complete a value of an abstract type by determining the runtime object type
 * of that value, then complete the value for that type.
 */
function completeAbstractValue(
  exeContext: ExecutionContext,
  returnType: GraphQLAbstractType,
  fieldNodes: ReadonlyArray<FieldNode>,
  info: GraphQLResolveInfo,
  path: Path,
  result: unknown,
): PromiseOrValue<ObjMap<unknown>> {
  const resolveTypeFn = returnType.resolveType ?? exeContext.typeResolver;
  const contextValue = exeContext.contextValue;
  const runtimeType = resolveTypeFn(result, contextValue, info, returnType);

  if (isPromise(runtimeType)) {
    return runtimeType.then((resolvedRuntimeType) =>
      completeObjectValue(
        exeContext,
        ensureValidRuntimeType(
          resolvedRuntimeType,
          exeContext,
          returnType,
          fieldNodes,
          info,
          result,
        ),
        fieldNodes,
        info,
        path,
        result,
      ),
    );
  }

  return completeObjectValue(
    exeContext,
    ensureValidRuntimeType(
      runtimeType,
      exeContext,
      returnType,
      fieldNodes,
      info,
      result,
    ),
    fieldNodes,
    info,
    path,
    result,
  );
}

function ensureValidRuntimeType(
  runtimeTypeName: unknown,
  exeContext: ExecutionContext,
  returnType: GraphQLAbstractType,
  fieldNodes: ReadonlyArray<FieldNode>,
  info: GraphQLResolveInfo,
  result: unknown,
): GraphQLObjectType {
  if (runtimeTypeName == null) {
    throw new GraphQLError(
      `Abstract type "${returnType.name}" must resolve to an Object type at runtime for field "${info.parentType.name}.${info.fieldName}". Either the "${returnType.name}" type should provide a "resolveType" function or each possible type should provide an "isTypeOf" function.`,
      fieldNodes,
    );
  }

  // releases before 16.0.0 supported returning `GraphQLObjectType` from `resolveType`
  // TODO: remove in 17.0.0 release
  if (isObjectType(runtimeTypeName)) {
    throw new GraphQLError(
      'Support for returning GraphQLObjectType from resolveType was removed in graphql-js@16.0.0 please return type name instead.',
    );
  }

  if (typeof runtimeTypeName !== 'string') {
    throw new GraphQLError(
      `Abstract type "${returnType.name}" must resolve to an Object type at runtime for field "${info.parentType.name}.${info.fieldName}" with ` +
        `value ${inspect(result)}, received "${inspect(runtimeTypeName)}".`,
    );
  }

  const runtimeType = exeContext.schema.getType(runtimeTypeName);
  if (runtimeType == null) {
    throw new GraphQLError(
      `Abstract type "${returnType.name}" was resolved to a type "${runtimeTypeName}" that does not exist inside the schema.`,
      { nodes: fieldNodes },
    );
  }

  if (!isObjectType(runtimeType)) {
    throw new GraphQLError(
      `Abstract type "${returnType.name}" was resolved to a non-object type "${runtimeTypeName}".`,
      { nodes: fieldNodes },
    );
  }

  if (!exeContext.schema.isSubType(returnType, runtimeType)) {
    throw new GraphQLError(
      `Runtime Object type "${runtimeType.name}" is not a possible type for "${returnType.name}".`,
      { nodes: fieldNodes },
    );
  }

  return runtimeType;
}

/**
 * Complete an Object value by executing all sub-selections.
 */
function completeObjectValue(
  exeContext: ExecutionContext,
  returnType: GraphQLObjectType,
  fieldNodes: ReadonlyArray<FieldNode>,
  info: GraphQLResolveInfo,
  path: Path,
  result: unknown,
): PromiseOrValue<ObjMap<unknown>> {
  // Collect sub-fields to execute to complete this value.
  const subFieldNodes = collectSubfields(exeContext, returnType, fieldNodes);

  // If there is an isTypeOf predicate function, call it with the
  // current result. If isTypeOf returns false, then raise an error rather
  // than continuing execution.
  if (returnType.isTypeOf) {
    const isTypeOf = returnType.isTypeOf(result, exeContext.contextValue, info);

    if (isPromise(isTypeOf)) {
      return isTypeOf.then((resolvedIsTypeOf) => {
        if (!resolvedIsTypeOf) {
          throw invalidReturnTypeError(returnType, result, fieldNodes);
        }
        return executeFields(
          exeContext,
          returnType,
          result,
          path,
          subFieldNodes,
        );
      });
    }

    if (!isTypeOf) {
      throw invalidReturnTypeError(returnType, result, fieldNodes);
    }
  }

  return executeFields(exeContext, returnType, result, path, subFieldNodes);
}

function invalidReturnTypeError(
  returnType: GraphQLObjectType,
  result: unknown,
  fieldNodes: ReadonlyArray<FieldNode>,
): GraphQLError {
  return new GraphQLError(
    `Expected value of type "${returnType.name}" but got: ${inspect(result)}.`,
    { nodes: fieldNodes },
  );
}

/**
 * If a resolveType function is not given, then a default resolve behavior is
 * used which attempts two strategies:
 *
 * First, See if the provided value has a `__typename` field defined, if so, use
 * that value as name of the resolved type.
 *
 * Otherwise, test each possible type for the abstract type by calling
 * isTypeOf for the object being coerced, returning the first type that matches.
 */
export const defaultTypeResolver: GraphQLTypeResolver<unknown, unknown> =
  function (value, contextValue, info, abstractType) {
    // First, look for `__typename`.
    if (isObjectLike(value) && typeof value.__typename === 'string') {
      return value.__typename;
    }

    // Otherwise, test each possible type.
    const possibleTypes = info.schema.getPossibleTypes(abstractType);
    const promisedIsTypeOfResults = [];

    for (let i = 0; i < possibleTypes.length; i++) {
      const type = possibleTypes[i];

      if (type.isTypeOf) {
        const isTypeOfResult = type.isTypeOf(value, contextValue, info);

        if (isPromise(isTypeOfResult)) {
          promisedIsTypeOfResults[i] = isTypeOfResult;
        } else if (isTypeOfResult) {
          return type.name;
        }
      }
    }

    if (promisedIsTypeOfResults.length) {
      return Promise.all(promisedIsTypeOfResults).then((isTypeOfResults) => {
        for (let i = 0; i < isTypeOfResults.length; i++) {
          if (isTypeOfResults[i]) {
            return possibleTypes[i].name;
          }
        }
      });
    }
  };

/**
 * If a resolve function is not given, then a default resolve behavior is used
 * which takes the property of the source object of the same name as the field
 * and returns it as the result, or if it's a function, returns the result
 * of calling that function while passing along args and context value.
 */
export const defaultFieldResolver: GraphQLFieldResolver<unknown, unknown> =
  function (source: any, args, contextValue, info) {
    // ensure source is a value for which property access is acceptable.
    if (isObjectLike(source) || typeof source === 'function') {
      const property = source[info.fieldName];
      if (typeof property === 'function') {
        return source[info.fieldName](args, contextValue, info);
      }
      return property;
    }
  };

/**
 * This method looks up the field on the given type definition.
 * It has special casing for the three introspection fields,
 * __schema, __type and __typename. __typename is special because
 * it can always be queried as a field, even in situations where no
 * other fields are allowed, like on a Union. __schema and __type
 * could get automatically added to the query type, but that would
 * require mutating type definitions, which would cause issues.
 *
 * @internal
 */
export function getFieldDef(
  schema: GraphQLSchema,
  parentType: GraphQLObjectType,
  fieldNode: FieldNode,
): Maybe<GraphQLField<unknown, unknown>> {
  const fieldName = fieldNode.name.value;

  if (
    fieldName === SchemaMetaFieldDef.name &&
    schema.getQueryType() === parentType
  ) {
    return SchemaMetaFieldDef;
  } else if (
    fieldName === TypeMetaFieldDef.name &&
    schema.getQueryType() === parentType
  ) {
    return TypeMetaFieldDef;
  } else if (fieldName === TypeNameMetaFieldDef.name) {
    return TypeNameMetaFieldDef;
  }
  return parentType.getFields()[fieldName];
}<|MERGE_RESOLUTION|>--- conflicted
+++ resolved
@@ -632,10 +632,7 @@
   } else if (exeContext.errorBehavior === 'NO_PROPAGATE') {
     // In this mode, the client takes responsibility for error handling, so we
     // treat the field as if it were nullable.
-<<<<<<< HEAD
-=======
     /* c8 ignore next 6 */
->>>>>>> 1cff4216
   } else {
     invariant(
       false,
