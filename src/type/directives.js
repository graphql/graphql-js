--- conflicted
+++ resolved
@@ -97,12 +97,8 @@
   locations: Array<DirectiveLocationEnum>,
   args?: ?GraphQLFieldConfigArgumentMap,
   astNode?: ?DirectiveDefinitionNode,
-<<<<<<< HEAD
   repeatable?: ?boolean,
-};
-=======
 |};
->>>>>>> 0a1817ec
 
 /**
  * Used to conditionally include fields or fragments.
