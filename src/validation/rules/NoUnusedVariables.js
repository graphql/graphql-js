/**
 * Copyright (c) 2015-present, Facebook, Inc.
 *
 * This source code is licensed under the MIT license found in the
 * LICENSE file in the root directory of this source tree.
 *
 * @flow strict
 */

import type ValidationContext from '../ValidationContext';
import { GraphQLError } from '../../error';
import { Kind } from '../../language';
import type { ExecutableDefinitionNode } from '../../language';
import type { ASTVisitor } from '../../language/visitor';

export function unusedVariableMessage(
  varName: string,
  opName: ?string,
): string {
  return opName
    ? `Variable "$${varName}" is never used in operation "${opName}".`
    : `Variable "$${varName}" is never used.`;
}

/**
 * No unused variables
 *
 * A GraphQL definition is only valid if all variables defined by that
 * definition are used, either directly or within a spread fragment.
 *
 * NOTE: if experimentalFragmentVariables are used, then fragments with
 * variables defined are considered independent "executable definitions".
 * So `query Foo` must not define `$a` when `$a` is only used inside
 * `fragment FragA($a: Type)`
 */
export function NoUnusedVariables(context: ValidationContext): ASTVisitor {
  let variableDefs = [];

<<<<<<< HEAD
  const executableDefinitionVisitor = {
    enter() {
      variableDefs = [];
=======
  return {
    OperationDefinition: {
      enter() {
        variableDefs = [];
      },
      leave(operation) {
        const variableNameUsed = Object.create(null);
        const usages = context.getRecursiveVariableUsages(operation);
        const opName = operation.name ? operation.name.value : null;

        for (const { node } of usages) {
          variableNameUsed[node.name.value] = true;
        }

        for (const variableDef of variableDefs) {
          const variableName = variableDef.variable.name.value;
          if (variableNameUsed[variableName] !== true) {
            context.reportError(
              new GraphQLError(unusedVariableMessage(variableName, opName), [
                variableDef,
              ]),
            );
          }
        }
      },
>>>>>>> d57bdc79
    },
    leave(definition: ExecutableDefinitionNode) {
      if (
        definition.kind === Kind.FRAGMENT_DEFINITION &&
        variableDefs.length === 0
      ) {
        return;
      }

      const variableNameUsed = Object.create(null);
      const usages = context.getRecursiveVariableUsages(definition);
      const opName = definition.name ? definition.name.value : null;

      usages.forEach(({ node }) => {
        variableNameUsed[node.name.value] = true;
      });

      variableDefs.forEach(variableDef => {
        const variableName = variableDef.variable.name.value;
        if (variableNameUsed[variableName] !== true) {
          context.reportError(
            new GraphQLError(unusedVariableMessage(variableName, opName), [
              variableDef,
            ]),
          );
        }
      });
    },
  };

  return {
    OperationDefinition: executableDefinitionVisitor,
    FragmentDefinition: executableDefinitionVisitor,
    VariableDefinition(def) {
      variableDefs.push(def);
    },
  };
}<|MERGE_RESOLUTION|>--- conflicted
+++ resolved
@@ -36,37 +36,9 @@
 export function NoUnusedVariables(context: ValidationContext): ASTVisitor {
   let variableDefs = [];
 
-<<<<<<< HEAD
   const executableDefinitionVisitor = {
     enter() {
       variableDefs = [];
-=======
-  return {
-    OperationDefinition: {
-      enter() {
-        variableDefs = [];
-      },
-      leave(operation) {
-        const variableNameUsed = Object.create(null);
-        const usages = context.getRecursiveVariableUsages(operation);
-        const opName = operation.name ? operation.name.value : null;
-
-        for (const { node } of usages) {
-          variableNameUsed[node.name.value] = true;
-        }
-
-        for (const variableDef of variableDefs) {
-          const variableName = variableDef.variable.name.value;
-          if (variableNameUsed[variableName] !== true) {
-            context.reportError(
-              new GraphQLError(unusedVariableMessage(variableName, opName), [
-                variableDef,
-              ]),
-            );
-          }
-        }
-      },
->>>>>>> d57bdc79
     },
     leave(definition: ExecutableDefinitionNode) {
       if (
@@ -80,11 +52,11 @@
       const usages = context.getRecursiveVariableUsages(definition);
       const opName = definition.name ? definition.name.value : null;
 
-      usages.forEach(({ node }) => {
+      for (const { node } of usages) {
         variableNameUsed[node.name.value] = true;
-      });
+      }
 
-      variableDefs.forEach(variableDef => {
+      for (const variableDef of variableDefs) {
         const variableName = variableDef.variable.name.value;
         if (variableNameUsed[variableName] !== true) {
           context.reportError(
@@ -93,7 +65,7 @@
             ]),
           );
         }
-      });
+      }
     },
   };
 
