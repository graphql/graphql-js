<<<<<<< HEAD
import { didYouMean } from '../../jsutils/didYouMean';
import { inspect } from '../../jsutils/inspect';
import { keyMap } from '../../jsutils/keyMap';
import type { ObjMap } from '../../jsutils/ObjMap';
import { suggestionList } from '../../jsutils/suggestionList';
=======
import { didYouMean } from '../../jsutils/didYouMean.js';
import { inspect } from '../../jsutils/inspect.js';
import { keyMap } from '../../jsutils/keyMap.js';
import { suggestionList } from '../../jsutils/suggestionList.js';
>>>>>>> e03ff532

import { GraphQLError } from '../../error/GraphQLError.js';

<<<<<<< HEAD
import type {
  ObjectFieldNode,
  ObjectValueNode,
  ValueNode,
  VariableDefinitionNode,
} from '../../language/ast';
import { Kind } from '../../language/kinds';
import { print } from '../../language/printer';
import type { ASTVisitor } from '../../language/visitor';
=======
import type { ValueNode } from '../../language/ast.js';
import { print } from '../../language/printer.js';
import type { ASTVisitor } from '../../language/visitor.js';
>>>>>>> e03ff532

import type { GraphQLInputObjectType } from '../../type/definition';
import {
  getNamedType,
  getNullableType,
  isInputObjectType,
  isLeafType,
  isListType,
  isNonNullType,
  isRequiredInputField,
} from '../../type/definition.js';

import type { ValidationContext } from '../ValidationContext.js';

/**
 * Value literals of correct type
 *
 * A GraphQL document is only valid if all value literals are of the type
 * expected at their position.
 *
 * See https://spec.graphql.org/draft/#sec-Values-of-Correct-Type
 */
export function ValuesOfCorrectTypeRule(
  context: ValidationContext,
): ASTVisitor {
  let variableDefinitions: { [key: string]: VariableDefinitionNode } = {};

  return {
    OperationDefinition: {
      enter() {
        variableDefinitions = {};
      },
    },
    VariableDefinition(definition) {
      variableDefinitions[definition.variable.name.value] = definition;
    },
    ListValue(node) {
      // Note: TypeInfo will traverse into a list's item type, so look to the
      // parent input type to check if it is a list.
      const type = getNullableType(context.getParentInputType());
      if (!isListType(type)) {
        isValidValueNode(context, node);
        return false; // Don't traverse further.
      }
    },
    ObjectValue(node) {
      const type = getNamedType(context.getInputType());
      if (!isInputObjectType(type)) {
        isValidValueNode(context, node);
        return false; // Don't traverse further.
      }
      // Ensure every required field exists.
      const fieldNodeMap = keyMap(node.fields, (field) => field.name.value);
      for (const fieldDef of Object.values(type.getFields())) {
        const fieldNode = fieldNodeMap[fieldDef.name];
        if (!fieldNode && isRequiredInputField(fieldDef)) {
          const typeStr = inspect(fieldDef.type);
          context.reportError(
            new GraphQLError(
              `Field "${type.name}.${fieldDef.name}" of required type "${typeStr}" was not provided.`,
              { nodes: node },
            ),
          );
        }
      }

      if (type.isOneOf) {
        validateOneOfInputObject(
          context,
          node,
          type,
          fieldNodeMap,
          variableDefinitions,
        );
      }
    },
    ObjectField(node) {
      const parentType = getNamedType(context.getParentInputType());
      const fieldType = context.getInputType();
      if (!fieldType && isInputObjectType(parentType)) {
        const suggestions = suggestionList(
          node.name.value,
          Object.keys(parentType.getFields()),
        );
        context.reportError(
          new GraphQLError(
            `Field "${node.name.value}" is not defined by type "${parentType.name}".` +
              didYouMean(suggestions),
            { nodes: node },
          ),
        );
      }
    },
    NullValue(node) {
      const type = context.getInputType();
      if (isNonNullType(type)) {
        context.reportError(
          new GraphQLError(
            `Expected value of type "${inspect(type)}", found ${print(node)}.`,
            { nodes: node },
          ),
        );
      }
    },
    EnumValue: (node) => isValidValueNode(context, node),
    IntValue: (node) => isValidValueNode(context, node),
    FloatValue: (node) => isValidValueNode(context, node),
    StringValue: (node) => isValidValueNode(context, node),
    BooleanValue: (node) => isValidValueNode(context, node),
  };
}

/**
 * Any value literal may be a valid representation of a Scalar, depending on
 * that scalar type.
 */
function isValidValueNode(context: ValidationContext, node: ValueNode): void {
  // Report any error at the full type expected by the location.
  const locationType = context.getInputType();
  if (!locationType) {
    return;
  }

  const type = getNamedType(locationType);

  if (!isLeafType(type)) {
    const typeStr = inspect(locationType);
    context.reportError(
      new GraphQLError(
        `Expected value of type "${typeStr}", found ${print(node)}.`,
        { nodes: node },
      ),
    );
    return;
  }

  // Scalars and Enums determine if a literal value is valid via parseLiteral(),
  // which may throw or return an invalid value to indicate failure.
  try {
    const parseResult = type.parseLiteral(node, undefined /* variables */);
    if (parseResult === undefined) {
      const typeStr = inspect(locationType);
      context.reportError(
        new GraphQLError(
          `Expected value of type "${typeStr}", found ${print(node)}.`,
          { nodes: node },
        ),
      );
    }
  } catch (error) {
    const typeStr = inspect(locationType);
    if (error instanceof GraphQLError) {
      context.reportError(error);
    } else {
      context.reportError(
        new GraphQLError(
          `Expected value of type "${typeStr}", found ${print(node)}; ` +
            error.message,
          { nodes: node, originalError: error },
        ),
      );
    }
  }
}

function validateOneOfInputObject(
  context: ValidationContext,
  node: ObjectValueNode,
  type: GraphQLInputObjectType,
  fieldNodeMap: ObjMap<ObjectFieldNode>,
  variableDefinitions: { [key: string]: VariableDefinitionNode },
): void {
  const keys = Object.keys(fieldNodeMap);
  const isNotExactlyOneField = keys.length !== 1;

  if (isNotExactlyOneField) {
    context.reportError(
      new GraphQLError(
        `OneOf Input Object "${type.name}" must specify exactly one key.`,
        { nodes: [node] },
      ),
    );
    return;
  }

  const value = fieldNodeMap[keys[0]].value;
  const isNullLiteral = value.kind === Kind.NULL;
  const isVariable = value.kind === Kind.VARIABLE;

  if (isNullLiteral) {
    context.reportError(
      new GraphQLError(`Field "${type.name}.${keys[0]}" must be non-null.`, {
        nodes: [node],
      }),
    );
    return;
  }

  if (isVariable) {
    const variableName = value.name.value;
    const definition = variableDefinitions[variableName];
    const isNullableVariable = definition.type.kind !== Kind.NON_NULL_TYPE;

    if (isNullableVariable) {
      context.reportError(
        new GraphQLError(
          `Variable "${variableName}" must be non-nullable to be used for OneOf Input Object "${type.name}".`,
          { nodes: [node] },
        ),
      );
    }
  }
}<|MERGE_RESOLUTION|>--- conflicted
+++ resolved
@@ -1,33 +1,20 @@
-<<<<<<< HEAD
-import { didYouMean } from '../../jsutils/didYouMean';
-import { inspect } from '../../jsutils/inspect';
-import { keyMap } from '../../jsutils/keyMap';
-import type { ObjMap } from '../../jsutils/ObjMap';
-import { suggestionList } from '../../jsutils/suggestionList';
-=======
 import { didYouMean } from '../../jsutils/didYouMean.js';
 import { inspect } from '../../jsutils/inspect.js';
 import { keyMap } from '../../jsutils/keyMap.js';
+import type { ObjMap } from '../../jsutils/ObjMap.js';
 import { suggestionList } from '../../jsutils/suggestionList.js';
->>>>>>> e03ff532
 
 import { GraphQLError } from '../../error/GraphQLError.js';
 
-<<<<<<< HEAD
 import type {
   ObjectFieldNode,
   ObjectValueNode,
   ValueNode,
   VariableDefinitionNode,
-} from '../../language/ast';
-import { Kind } from '../../language/kinds';
-import { print } from '../../language/printer';
-import type { ASTVisitor } from '../../language/visitor';
-=======
-import type { ValueNode } from '../../language/ast.js';
+} from '../../language/ast.js';
+import { Kind } from '../../language/kinds.js';
 import { print } from '../../language/printer.js';
 import type { ASTVisitor } from '../../language/visitor.js';
->>>>>>> e03ff532
 
 import type { GraphQLInputObjectType } from '../../type/definition';
 import {
