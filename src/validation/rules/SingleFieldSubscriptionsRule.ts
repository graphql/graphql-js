--- conflicted
+++ resolved
@@ -6,20 +6,14 @@
 import { Kind } from '../../language/kinds.js';
 import type { ASTVisitor } from '../../language/visitor.js';
 
-<<<<<<< HEAD
-import type { FieldGroup } from '../../execution/collectFields.js';
+import type {
+  FieldDetailsList,
+  FragmentDetails,
+} from '../../execution/collectFields.js';
 import {
   collectFields,
   VALIDATION_PHASE_EMPTY_VARIABLES,
 } from '../../execution/collectFields.js';
-=======
-import type {
-  FieldDetailsList,
-  FragmentDetails,
-} from '../../execution/collectFields.js';
-import { collectFields } from '../../execution/collectFields.js';
-import type { VariableValues } from '../../execution/values.js';
->>>>>>> f17d05af
 
 import type { ValidationContext } from '../ValidationContext.js';
 
@@ -46,11 +40,7 @@
         const subscriptionType = schema.getSubscriptionType();
         if (subscriptionType) {
           const operationName = node.name ? node.name.value : null;
-<<<<<<< HEAD
           const variableValues = VALIDATION_PHASE_EMPTY_VARIABLES;
-=======
-          const variableValues: VariableValues = Object.create(null);
->>>>>>> f17d05af
           const document = context.getDocument();
           const fragments: ObjMap<FragmentDetails> = Object.create(null);
           for (const definition of document.definitions) {
@@ -58,14 +48,14 @@
               fragments[definition.name.value] = { definition };
             }
           }
-<<<<<<< HEAD
           const { groupedFieldSet, forbiddenDirectiveInstances } =
             collectFields(
               schema,
               fragments,
               variableValues,
               subscriptionType,
-              node,
+              node.selectionSet,
+              context.hideSuggestions,
             );
           if (forbiddenDirectiveInstances.length > 0) {
             context.reportError(
@@ -78,16 +68,6 @@
             );
             return;
           }
-=======
-          const { groupedFieldSet } = collectFields(
-            schema,
-            fragments,
-            variableValues,
-            subscriptionType,
-            node.selectionSet,
-            context.hideSuggestions,
-          );
->>>>>>> f17d05af
           if (groupedFieldSet.size > 1) {
             const fieldDetailsLists = [...groupedFieldSet.values()];
             const extraFieldDetailsLists = fieldDetailsLists.slice(1);
