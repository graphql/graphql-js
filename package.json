{
  "name": "graphql",
  "version": "17.0.0-alpha.7",
  "description": "A Query Language and Runtime which can target any service.",
  "license": "MIT",
  "private": true,
  "type": "module",
  "typesVersions": {
    ">=4.4.0": {
      "*": [
        "*"
      ]
    }
  },
  "sideEffects": false,
  "homepage": "https://github.com/graphql/graphql-js",
  "bugs": {
    "url": "https://github.com/graphql/graphql-js/issues"
  },
  "repository": {
    "type": "git",
    "url": "https://github.com/graphql/graphql-js.git"
  },
  "keywords": [
    "graphql",
    "graphql-js"
  ],
  "engines": {
    "node": "^16.19.0 || ^18.14.0 || >=19.7.0"
  },
  "scripts": {
    "preversion": "bash -c '. ./resources/checkgit.sh && npm ci --ignore-scripts'",
    "version": "node --loader ts-node/esm resources/gen-version.ts && npm test && git add src/version.ts",
    "fuzzonly": "mocha --full-trace src/**/__tests__/**/*-fuzz.ts",
    "changelog": "node --loader ts-node/esm resources/gen-changelog.ts",
    "benchmark": "node --loader ts-node/esm resources/benchmark.ts",
    "test": "npm run lint && npm run check && npm run testonly:cover && npm run prettier:check && npm run check:spelling && npm run check:integrations",
    "lint": "eslint --cache --max-warnings 0 --rulesdir resources/eslint-internal-rules/ .",
    "check": "tsc --pretty",
    "testonly": "mocha --full-trace src/**/__tests__/**/*-test.ts",
    "testonly:cover": "c8 npm run testonly",
    "testonly:watch": "npm run testonly -- --watch",
    "prettier": "prettier --cache --cache-strategy metadata --write --list-different .",
    "prettier:check": "prettier --cache --cache-strategy metadata --check .",
    "precommit": "lint-staged",
    "check:spelling": "cspell --cache --no-progress \"**/*\"",
    "check:integrations": "mocha --full-trace resources/integration-test.ts",
    "serve": "docusaurus serve --dir websiteDist/ --config website/docusaurus.config.cjs",
    "start": "npm run build:website && npm run serve",
    "build:website": "node --loader ts-node/esm resources/build-docusaurus.ts",
    "build:npm": "node --loader ts-node/esm resources/build-npm.ts",
    "build:deno": "node --loader ts-node/esm resources/build-deno.ts",
    "diff:npm": "node --loader ts-node/esm resources/diff-npm-package.ts",
    "gitpublish:npm": "bash ./resources/gitpublish.sh npm npmDist",
    "gitpublish:deno": "bash ./resources/gitpublish.sh deno denoDist",
<<<<<<< HEAD
    "postinstall": "patch-package"
=======
    "prepare": "husky"
>>>>>>> 858aa325
  },
  "devDependencies": {
    "patch-package": "^8.0.0",
    "@codspeed/vitest-plugin": "^3.1.1",
    "@docusaurus/core": "3.5.2",
    "@docusaurus/preset-classic": "3.5.2",
    "@mdx-js/react": "3.0.1",
    "@svgr/webpack": "8.1.0",
    "@types/mocha": "10.0.7",
    "@types/node": "22.5.4",
    "@typescript-eslint/eslint-plugin": "8.4.0",
    "@typescript-eslint/parser": "8.4.0",
    "c8": "10.1.2",
    "chai": "5.1.1",
    "clsx": "2.1.1",
    "cspell": "8.14.2",
    "docusaurus-plugin-typedoc-api": "4.4.0",
    "eslint": "8.57.0",
    "eslint-plugin-import": "2.30.0",
    "eslint-plugin-n": "17.10.2",
    "eslint-plugin-react": "7.35.2",
    "eslint-plugin-react-hooks": "4.6.2",
    "eslint-plugin-simple-import-sort": "12.1.1",
    "eslint-plugin-tsdoc": "0.3.0",
    "file-loader": "6.2.0",
    "husky": "^9.1.6",
    "lint-staged": "^15.2.10",
    "mocha": "10.7.3",
    "prettier": "3.3.3",
    "prism-react-renderer": "2.4.0",
    "react": "18.3.1",
    "react-dom": "18.3.1",
    "ts-node": "10.9.2",
    "typedoc": "0.26.6",
    "typescript": "5.4.5",
    "url-loader": "4.1.1",
    "vitest": "2.1.3"
  },
  "publishConfig": {
    "tag": "alpha"
  }
}<|MERGE_RESOLUTION|>--- conflicted
+++ resolved
@@ -53,11 +53,8 @@
     "diff:npm": "node --loader ts-node/esm resources/diff-npm-package.ts",
     "gitpublish:npm": "bash ./resources/gitpublish.sh npm npmDist",
     "gitpublish:deno": "bash ./resources/gitpublish.sh deno denoDist",
-<<<<<<< HEAD
+    "prepare": "husky",
     "postinstall": "patch-package"
-=======
-    "prepare": "husky"
->>>>>>> 858aa325
   },
   "devDependencies": {
     "patch-package": "^8.0.0",
