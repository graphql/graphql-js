{
  "name": "graphql",
  "version": "0.11.7",
  "description": "A Query Language and Runtime which can target any service.",
  "contributors": [
    "Lee Byron <lee@leebyron.com> (http://leebyron.com/)",
    "Nicholas Schrock <schrockn@fb.com>",
    "Daniel Schafer <dschafer@fb.com>"
  ],
  "license": "MIT",
  "main": "index.js",
  "homepage": "https://github.com/graphql/graphql-js",
  "bugs": {
    "url": "https://github.com/graphql/graphql-js/issues"
  },
  "repository": {
    "type": "git",
    "url": "http://github.com/graphql/graphql-js.git"
  },
  "options": {
    "mocha": "--require ./resources/mocha-bootload --check-leaks --full-trace src/**/__tests__/**/*-test.js"
  },
  "scripts": {
    "test": "npm run lint && npm run check && npm run testonly",
    "testonly": "babel-node ./node_modules/.bin/_mocha $npm_package_options_mocha",
    "t": "babel-node ./node_modules/.bin/_mocha --require ./resources/mocha-bootload",
    "lint": "eslint --rulesdir ./resources/lint src || (printf '\\033[33mTry: \\033[7m npm run lint -- --fix \\033[0m\\n' && exit 1)",
    "prettier": "prettier --write 'src/**/*.js'",
    "check": "flow check",
    "check-cover": "for file in {src/*.js,src/**/*.js}; do echo $file; flow coverage $file; done",
    "build": "babel src --optional runtime --ignore __tests__ --out-dir dist/ && cp package.json dist/ && npm run build-dot-flow",
    "build-dot-flow": "find ./src -name '*.js' -not -path '*/__tests__*' | while read filepath; do cp $filepath `echo $filepath | sed 's/\\/src\\//\\/dist\\//g'`.flow; done",
    "watch": "babel-node ./resources/watch.js",
    "cover": "babel-node ./node_modules/.bin/isparta cover --root src --report html _mocha -- $npm_package_options_mocha",
    "cover:lcov": "babel-node ./node_modules/.bin/isparta cover --root src --report lcovonly _mocha -- $npm_package_options_mocha",
    "preversion": ". ./resources/checkgit.sh && npm test",
    "prepublish": ". ./resources/prepublish.sh",
    "gitpublish": ". ./resources/gitpublish.sh"
  },
  "dependencies": {
    "iterall": "1.1.3"
  },
  "devDependencies": {
    "babel-cli": "6.24.1",
    "babel-eslint": "7.2.3",
    "babel-plugin-syntax-async-functions": "6.13.0",
    "babel-plugin-syntax-async-generators": "6.13.0",
    "babel-plugin-transform-class-properties": "6.24.1",
    "babel-plugin-transform-flow-strip-types": "6.22.0",
    "babel-plugin-transform-object-rest-spread": "6.23.0",
    "babel-preset-env": "^1.5.2",
    "chai": "4.1.1",
    "chai-json-equal": "0.0.1",
    "chai-spies-next": "^0.8.0",
    "chai-subset": "1.5.0",
    "coveralls": "2.13.1",
    "eslint": "4.4.1",
    "eslint-plugin-babel": "4.1.2",
    "eslint-plugin-flowtype": "2.35.0",
<<<<<<< HEAD
    "eslint-plugin-prettier": "^2.3.1",
    "flow-bin": "0.56.0",
=======
    "flow-bin": "^0.58.0",
>>>>>>> 8f6582c5
    "isparta": "4.0.0",
    "mocha": "3.5.0",
    "prettier": "^1.7.4",
    "sane": "2.0.0"
  }
}<|MERGE_RESOLUTION|>--- conflicted
+++ resolved
@@ -57,12 +57,8 @@
     "eslint": "4.4.1",
     "eslint-plugin-babel": "4.1.2",
     "eslint-plugin-flowtype": "2.35.0",
-<<<<<<< HEAD
     "eslint-plugin-prettier": "^2.3.1",
-    "flow-bin": "0.56.0",
-=======
     "flow-bin": "^0.58.0",
->>>>>>> 8f6582c5
     "isparta": "4.0.0",
     "mocha": "3.5.0",
     "prettier": "^1.7.4",
