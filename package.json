--- conflicted
+++ resolved
@@ -61,11 +61,7 @@
     "eslint": "4.17.0",
     "eslint-plugin-babel": "4.1.2",
     "eslint-plugin-flowtype": "2.42.0",
-<<<<<<< HEAD
-    "eslint-plugin-prettier": "2.5.0",
-=======
     "eslint-plugin-prettier": "2.6.0",
->>>>>>> 2986c2d4
     "flow-bin": "0.65.0",
     "isparta": "4.0.0",
     "mocha": "5.0.0",
