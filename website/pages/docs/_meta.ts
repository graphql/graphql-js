--- conflicted
+++ resolved
@@ -19,13 +19,10 @@
   'constructing-types': '',
   'oneof-input-objects': '',
   'defer-stream': '',
-<<<<<<< HEAD
   'cursor-based-pagination': '',
-=======
   'custom-scalars': '',
   'advanced-custom-scalars': '',
   'n1-dataloader': '',
->>>>>>> 3110f812
   'resolver-anatomy': '',
   'graphql-errors': '',
   '-- 3': {
