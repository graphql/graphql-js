--- conflicted
+++ resolved
@@ -19,11 +19,8 @@
   'constructing-types': '',
   'oneof-input-objects': '',
   'defer-stream': '',
-<<<<<<< HEAD
+  'resolver-anatomy': '',
   'graphql-errors': '',
-=======
-  'resolver-anatomy': '',
->>>>>>> e6cd9fca
   '-- 3': {
     type: 'separator',
     title: 'FAQ',
