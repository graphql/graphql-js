const meta = {
  index: '',
  '-- 1': {
    type: 'separator',
    title: 'GraphQL.JS Tutorial',
  },
  'getting-started': '',
  'running-an-express-graphql-server': '',
  'graphql-clients': '',
  'basic-types': '',
  'passing-arguments': '',
  'object-types': '',
  'mutations-and-input-types': '',
  'authentication-and-express-middleware': '',
  '-- 2': {
    type: 'separator',
    title: 'Advanced Guides',
  },
  'constructing-types': '',
  'oneof-input-objects': '',
  'defer-stream': '',
<<<<<<< HEAD
  '-- 2.5': {
    type: 'separator',
    title: 'Testing',
  },
  'testing-graphql-servers': '',
  'testing-approaches': '',
  'testing-operations': '',
  'testing-resolvers': '',
  'testing-best-practices': '',
=======
  'cursor-based-pagination': '',
  'custom-scalars': '',
  'advanced-custom-scalars': '',
  'n1-dataloader': '',
  'resolver-anatomy': '',
  'graphql-errors': '',
>>>>>>> 3de02c18
  '-- 3': {
    type: 'separator',
    title: 'FAQ',
  },
  'going-to-production': '',
};

export default meta;<|MERGE_RESOLUTION|>--- conflicted
+++ resolved
@@ -19,7 +19,6 @@
   'constructing-types': '',
   'oneof-input-objects': '',
   'defer-stream': '',
-<<<<<<< HEAD
   '-- 2.5': {
     type: 'separator',
     title: 'Testing',
@@ -29,14 +28,12 @@
   'testing-operations': '',
   'testing-resolvers': '',
   'testing-best-practices': '',
-=======
   'cursor-based-pagination': '',
   'custom-scalars': '',
   'advanced-custom-scalars': '',
   'n1-dataloader': '',
   'resolver-anatomy': '',
   'graphql-errors': '',
->>>>>>> 3de02c18
   '-- 3': {
     type: 'separator',
     title: 'FAQ',
