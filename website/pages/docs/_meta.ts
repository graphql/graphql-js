const meta = {
  index: '',
  '-- 1': {
    type: 'separator',
    title: 'GraphQL.JS Tutorial',
  },
  'getting-started': '',
  'running-an-express-graphql-server': '',
  'graphql-clients': '',
  'basic-types': '',
  'passing-arguments': '',
  'object-types': '',
  'mutations-and-input-types': '',
  'authentication-and-express-middleware': '',
  '-- 2': {
    type: 'separator',
    title: 'Advanced Guides',
  },
  'constructing-types': '',
  'oneof-input-objects': '',
  'defer-stream': '',
<<<<<<< HEAD
  'n1-dataloader': '',
=======
  'resolver-anatomy': '',
  'graphql-errors': '',
>>>>>>> a1af6c34
  '-- 3': {
    type: 'separator',
    title: 'FAQ',
  },
  'going-to-production': '',
};

export default meta;<|MERGE_RESOLUTION|>--- conflicted
+++ resolved
@@ -19,12 +19,9 @@
   'constructing-types': '',
   'oneof-input-objects': '',
   'defer-stream': '',
-<<<<<<< HEAD
   'n1-dataloader': '',
-=======
   'resolver-anatomy': '',
   'graphql-errors': '',
->>>>>>> a1af6c34
   '-- 3': {
     type: 'separator',
     title: 'FAQ',
